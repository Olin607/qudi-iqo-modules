# Changelog

## Pre-Release

### Breaking Changes

### Bugfixes
- Now correct microwave phases in predefined method generate_hahnecho_exp()
- "NFiniteSamplingInput supporting both trigger polarities via ConfigOption
<<<<<<< HEAD
- Remove hardcoded limits of the setpoint in the PID gui.
=======
- Old ODMR fits are now removed when starting a new measurement

>>>>>>> 952b9cac

### New Features
- Re-introduced tilt correction (from old core) to the scanning probe toolchain.
- Improved support for Stanford Research Systems signal generators
- Expanded documentation of the microwave interface
- Add new hardware module for the PID laser control functionality of HighFinesse wavemeters.

### Bugfixes

### Other
- Remove the (non-functional) wavemeter dummy based on the already removed wavemeter interface.

## Version 0.5.1

**⚠ DEPRECATION WARNING**
This is the last release before major changes in the interfaces of the scanning probe toolchain (see PR #97).
No action is required if you're using our `ni_scanning_probe_interfuse` hardware. If you integrated new hardware
into the scanning probe toolchain, you will be required to adapt to the new interface beyond this version.


### Breaking Changes
- Major rework of `qudi.interface.data_instream_interface.DataInStreamInterface`. Time series 
toolchain and NI x-series hardware module have been adapted but custom modules relying on this 
interface will break.  
Configuration for time series toolchain needs changes as well. See `default.cfg` or module 
docstrings.

### Bugfixes
- Basic data saving in `TimeSeriesReaderLogic` works now.
- Fix missing meta info `generation_method_parameters` that occurred for generated sequences with granularity mismatch.
- Ni Finite Sampling Input module now returns digital input channel values in "clicks/counts" per second and not "clicks/counts" per clock cycle
- Fix wrong asset name, non-invokable settings for AWG Tek 70k in sequence mode.
- Fix disfunctional `mw_source_smbv`
- Fix Keysight AWG sample rate only set-able with too coarse 10 MHz precision
- Fix various Poimanager crashes 

### New Features
- Added remote streamer support to `TimeSeriesReaderLogic`.
- New `qudi.interface.data_instream_interface.SampleTiming` Enum added to `DataInStreamInterface` 
constraints to allow non-uniform sampling mode.
- Pulsed and odmr now add fit parameters to saved meta data.
- New hardware module added that implements the HighFinesse wavemeter as a data instream device, replacing the old (non-functional) wavemeter toolchain.
- Add option to save waveforms and sequence information for debugging to pulser dummy
- Introduce plugins to the pulsed toolchain that allow more control over `generation_parameters` and can influence all loaded `pulse_objects`.

### Other
- Bumped `qudi-core` package minimum version requirement to v1.5.0
- Got rid of deprecated `qudi.core.interface` module usage
- Support for Python 3.10
- This version 0.5.1 fixes a requirement issue found while pushing release 0.5.0 to test-pypi 

## Version 0.4.0
### Breaking Changes
- `QDPlotLogic` has changed its public method signatures 
- `OkFpgaPulser` now has a mandatory config option pointing towards a directory with the bitfiles necessary.

### Bugfixes
- Resolved some issues with QDPlot GUI layouts and improved overall QDPlot GUI code quality
- catching null bytes in Keysight M3202A module
- 2D gaussian fit arguments changed to be compatible with the datafitting toolchain.
### New Features
- First stable version of new scanning toolchain (aka omniscan):
    - New `blocking` argument for scanner moves executed via `ScanningProbeInterface`
    - Multiple bugfixes for the new scanning toolchain with NICard. 
    - The NiScanningProbeInterfuse now polls data in chunks and independent of logic calls, as it should be.
    - More meta data of scans in saved data
- Support for Zaber (linear) motorized stages (in `qudi.hardware.motor.zaber_motion`)
- Overhaul of QDPlot toolchain (GUI and logic) to improve stability and consistency as well as 
adding minor GUI features.
- Added mixin `qudi.interface.mixins.process_control_switch.ProcessControlSwitchMixin` to provide 
optional default implementation satisfying the `SwitchInterface` for process control hardware 
modules implementing any of the interfaces contained in `qudi.interface.process_control_interface`
- Overhaul of PID toolchain: added units support, normalization option, gui reset feature,
dependency option for `process_control_dummy` to simulate PID control
- support for Thorlabs power meters using the TLPM driver
- pulsed toolchain: generation parameters of sequence saved as meta data

### Other
- Bumped `qudi-core` package minimum version requirement to v1.2.0<|MERGE_RESOLUTION|>--- conflicted
+++ resolved
@@ -7,12 +7,8 @@
 ### Bugfixes
 - Now correct microwave phases in predefined method generate_hahnecho_exp()
 - "NFiniteSamplingInput supporting both trigger polarities via ConfigOption
-<<<<<<< HEAD
+- Old ODMR fits are now removed when starting a new measurement
 - Remove hardcoded limits of the setpoint in the PID gui.
-=======
-- Old ODMR fits are now removed when starting a new measurement
-
->>>>>>> 952b9cac
 
 ### New Features
 - Re-introduced tilt correction (from old core) to the scanning probe toolchain.
