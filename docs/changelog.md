# Changelog

## Pre-Release

### Breaking Changes
- Refactoring of data classes in `qudi.interface.scanning_probe_interface`. Will break custom modules
  implementing this interface.
- Add back scan data and back scan settings getter and setter methods
  to `qudi.interface.scanning_probe_interface`.

### Bugfixes
- Improve handling of errors during start of a scan in the scanning probe toolchain.
- Now correct microwave phases in predefined method generate_hahnecho_exp()
- "NFiniteSamplingInput supporting both trigger polarities via ConfigOption
- Old ODMR fits are now removed when starting a new measurement
<<<<<<< HEAD
=======
- Fixed missing `plot_index` when calling `QDPlotLogic._remove_plot` in `QDPlotLogic._set_plot_count`
- Fixed `QDPlotterGui` example config
- Fixed psu-dependent bugs for laser_quantum_laser
- Laser logic does not automatically start query loop, gui will still start it on startup
>>>>>>> e537a093

### New Features
- New `qudi.interface.scanning_probe_interface.ScanSettings` dataclass added.
- Checkers and clipping methods added to `qudi.interface.scanning_probe_interface.Constraints`
- Data classes of the scanning probe interface now have an improved hierarchy
  (e.g. `ScanData` contains `ScanSettings`).
- Improved scanning probe dummy: new image generator class, more realistic forward and backward scan simulation.
- Major refactoring of scanning probe toolchain, including scanning probe logic, optimizer logic and gui modules.
  Implementation of configurable backward scans.
- Add widgets to configure back scan resolution and frequency from scanning GUI.
- Add config option to save backward scan data to scanning data logic.
- Get current sweeps and runtime of fastcomtec fastcounter MCS6 when pulling the data trace. 
- Re-introduced tilt correction (from old core) to the scanning probe toolchain.
- Improved support for Stanford Research Systems signal generators
- Expanded documentation of the microwave interface
- Added option to specify custom save file name in scanning GUI (PR #148)



### Other

## Version 0.5.1

**⚠ DEPRECATION WARNING**
This is the last release before major changes in the interfaces of the scanning probe toolchain (see PR #97).
No action is required if you're using our `ni_scanning_probe_interfuse` hardware. If you integrated new hardware
into the scanning probe toolchain, you will be required to adapt to the new interface beyond this version.


### Breaking Changes
- Major rework of `qudi.interface.data_instream_interface.DataInStreamInterface`. Time series 
toolchain and NI x-series hardware module have been adapted but custom modules relying on this 
interface will break.  
Configuration for time series toolchain needs changes as well. See `default.cfg` or module 
docstrings.

### Bugfixes
- Fix failure of saving plots in `QDPlotLogic` when fiting is used.
- Basic data saving in `TimeSeriesReaderLogic` works now.
- Fix missing meta info `generation_method_parameters` that occurred for generated sequences with granularity mismatch.
- Ni Finite Sampling Input module now returns digital input channel values in "clicks/counts" per second and not "clicks/counts" per clock cycle
- Fix wrong asset name, non-invokable settings for AWG Tek 70k in sequence mode.
- Fix disfunctional `mw_source_smbv`
- Fix Keysight AWG sample rate only set-able with too coarse 10 MHz precision
- Fix various Poimanager crashes 

### New Features
- Added remote streamer support to `TimeSeriesReaderLogic`.
- New `qudi.interface.data_instream_interface.SampleTiming` Enum added to `DataInStreamInterface` 
constraints to allow non-uniform sampling mode.
- Pulsed and odmr now add fit parameters to saved meta data.
- New hardware module added that implements the HighFinesse wavemeter as a data instream device, replacing the old (non-functional) wavemeter toolchain.
- Add option to save waveforms and sequence information for debugging to pulser dummy
- Introduce plugins to the pulsed toolchain that allow more control over `generation_parameters` and can influence all loaded `pulse_objects`.

### Other
- Bumped `qudi-core` package minimum version requirement to v1.5.0
- Got rid of deprecated `qudi.core.interface` module usage
- Support for Python 3.10
- This version 0.5.1 fixes a requirement issue found while pushing release 0.5.0 to test-pypi 

## Version 0.4.0
### Breaking Changes
- `QDPlotLogic` has changed its public method signatures 
- `OkFpgaPulser` now has a mandatory config option pointing towards a directory with the bitfiles necessary.

### Bugfixes
- Resolved some issues with QDPlot GUI layouts and improved overall QDPlot GUI code quality
- catching null bytes in Keysight M3202A module
- 2D gaussian fit arguments changed to be compatible with the datafitting toolchain.
### New Features
- First stable version of new scanning toolchain (aka omniscan):
    - New `blocking` argument for scanner moves executed via `ScanningProbeInterface`
    - Multiple bugfixes for the new scanning toolchain with NICard. 
    - The NiScanningProbeInterfuse now polls data in chunks and independent of logic calls, as it should be.
    - More meta data of scans in saved data
- Support for Zaber (linear) motorized stages (in `qudi.hardware.motor.zaber_motion`)
- Overhaul of QDPlot toolchain (GUI and logic) to improve stability and consistency as well as 
adding minor GUI features.
- Added mixin `qudi.interface.mixins.process_control_switch.ProcessControlSwitchMixin` to provide 
optional default implementation satisfying the `SwitchInterface` for process control hardware 
modules implementing any of the interfaces contained in `qudi.interface.process_control_interface`
- Overhaul of PID toolchain: added units support, normalization option, gui reset feature,
dependency option for `process_control_dummy` to simulate PID control
- support for Thorlabs power meters using the TLPM driver
- pulsed toolchain: generation parameters of sequence saved as meta data

### Other
- Bumped `qudi-core` package minimum version requirement to v1.2.0<|MERGE_RESOLUTION|>--- conflicted
+++ resolved
@@ -13,13 +13,10 @@
 - Now correct microwave phases in predefined method generate_hahnecho_exp()
 - "NFiniteSamplingInput supporting both trigger polarities via ConfigOption
 - Old ODMR fits are now removed when starting a new measurement
-<<<<<<< HEAD
-=======
 - Fixed missing `plot_index` when calling `QDPlotLogic._remove_plot` in `QDPlotLogic._set_plot_count`
 - Fixed `QDPlotterGui` example config
 - Fixed psu-dependent bugs for laser_quantum_laser
 - Laser logic does not automatically start query loop, gui will still start it on startup
->>>>>>> e537a093
 
 ### New Features
 - New `qudi.interface.scanning_probe_interface.ScanSettings` dataclass added.
