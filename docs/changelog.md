# Changelog

## Pre-Release

### Breaking Changes
- Refactoring of data classes in `qudi.interface.scanning_probe_interface`. Will break custom modules
  implementing this interface.
- Add back scan data and back scan settings getter and setter methods
  to `qudi.interface.scanning_probe_interface`.

### Bugfixes
- Improve handling of errors during start of a scan in the scanning probe toolchain.
- Now correct microwave phases in predefined method generate_hahnecho_exp()
- "NFiniteSamplingInput supporting both trigger polarities via ConfigOption
<<<<<<< HEAD
- Improve handling of errors during start of a scan in the scanning probe toolchain.
=======
- Old ODMR fits are now removed when starting a new measurement
- Remove hardcoded limits of the setpoint in the PID gui.
- Fixed missing `plot_index` when calling `QDPlotLogic._remove_plot` in `QDPlotLogic._set_plot_count`
- Fixed `QDPlotterGui` example config
- Fixed psu-dependent bugs for laser_quantum_laser
- Laser logic does not automatically start query loop, gui will still start it on startup
>>>>>>> 85546746

### New Features
- New `qudi.interface.scanning_probe_interface.ScanSettings` dataclass added.
- Checkers and clipping methods added to `qudi.interface.scanning_probe_interface.Constraints`
- Data classes of the scanning probe interface now have an improved hierarchy
  (e.g. `ScanData` contains `ScanSettings`).
<<<<<<< HEAD
- Re-introduced tilt correction (from old core) to the scanning probe toolchain.
- Improved support for Stanford Research Systems signal generators
- Expanded documentation of the microwave interface
- Improved scanning probe dummy: new image generator class, more realistic forward and backward scan simulation.
- Major refactoring of scanning probe toolchain, including scanning probe logic, optimizer logic and gui modules.
  Implementation of configurable backward scans.
- Add widgets to configure back scan resolution and frequency from scanning GUI.
- Add config option to save backward scan data to scanning data logic.
- NFiniteSamplingInput supporting both trigger polarities via ConfigOption
- Re-introduced tilt correction (from old core) to the scanning probe toolchain.
=======
- Improved scanning probe dummy: new image generator class, more realistic forward and backward scan simulation.
- Major refactoring of scanning probe toolchain, including scanning probe logic, optimizer logic and gui modules.
  Implementation of configurable backward scans.
- Add widgets to configure back scan resolution and frequency from scanning GUI.
- Add config option to save backward scan data to scanning data logic.
- Get current sweeps and runtime of fastcomtec fastcounter MCS6 when pulling the data trace. 
- Re-introduced tilt correction (from old core) to the scanning probe toolchain.
- Improved support for Stanford Research Systems signal generators
- Expanded documentation of the microwave interface
- Add new hardware module for the PID laser control functionality of HighFinesse wavemeters.
- Added option to specify custom save file name in scanning GUI (PR #148)


>>>>>>> 85546746

### Other
- Remove the (non-functional) wavemeter dummy based on the already removed wavemeter interface.

## Version 0.5.1

**⚠ DEPRECATION WARNING**
This is the last release before major changes in the interfaces of the scanning probe toolchain (see PR #97).
No action is required if you're using our `ni_scanning_probe_interfuse` hardware. If you integrated new hardware
into the scanning probe toolchain, you will be required to adapt to the new interface beyond this version.


### Breaking Changes
- Major rework of `qudi.interface.data_instream_interface.DataInStreamInterface`. Time series 
toolchain and NI x-series hardware module have been adapted but custom modules relying on this 
interface will break.  
Configuration for time series toolchain needs changes as well. See `default.cfg` or module 
docstrings.

### Bugfixes
- Fix failure of saving plots in `QDPlotLogic` when fiting is used.
- Basic data saving in `TimeSeriesReaderLogic` works now.
- Fix missing meta info `generation_method_parameters` that occurred for generated sequences with granularity mismatch.
- Ni Finite Sampling Input module now returns digital input channel values in "clicks/counts" per second and not "clicks/counts" per clock cycle
- Fix wrong asset name, non-invokable settings for AWG Tek 70k in sequence mode.
- Fix disfunctional `mw_source_smbv`
- Fix Keysight AWG sample rate only set-able with too coarse 10 MHz precision
- Fix various Poimanager crashes 

### New Features
- Added remote streamer support to `TimeSeriesReaderLogic`.
- New `qudi.interface.data_instream_interface.SampleTiming` Enum added to `DataInStreamInterface` 
constraints to allow non-uniform sampling mode.
- Pulsed and odmr now add fit parameters to saved meta data.
- New hardware module added that implements the HighFinesse wavemeter as a data instream device, replacing the old (non-functional) wavemeter toolchain.
- Add option to save waveforms and sequence information for debugging to pulser dummy
- Introduce plugins to the pulsed toolchain that allow more control over `generation_parameters` and can influence all loaded `pulse_objects`.

### Other
- Bumped `qudi-core` package minimum version requirement to v1.5.0
- Got rid of deprecated `qudi.core.interface` module usage
- Support for Python 3.10
- This version 0.5.1 fixes a requirement issue found while pushing release 0.5.0 to test-pypi 

## Version 0.4.0
### Breaking Changes
- `QDPlotLogic` has changed its public method signatures 
- `OkFpgaPulser` now has a mandatory config option pointing towards a directory with the bitfiles necessary.

### Bugfixes
- Resolved some issues with QDPlot GUI layouts and improved overall QDPlot GUI code quality
- catching null bytes in Keysight M3202A module
- 2D gaussian fit arguments changed to be compatible with the datafitting toolchain.
### New Features
- First stable version of new scanning toolchain (aka omniscan):
    - New `blocking` argument for scanner moves executed via `ScanningProbeInterface`
    - Multiple bugfixes for the new scanning toolchain with NICard. 
    - The NiScanningProbeInterfuse now polls data in chunks and independent of logic calls, as it should be.
    - More meta data of scans in saved data
- Support for Zaber (linear) motorized stages (in `qudi.hardware.motor.zaber_motion`)
- Overhaul of QDPlot toolchain (GUI and logic) to improve stability and consistency as well as 
adding minor GUI features.
- Added mixin `qudi.interface.mixins.process_control_switch.ProcessControlSwitchMixin` to provide 
optional default implementation satisfying the `SwitchInterface` for process control hardware 
modules implementing any of the interfaces contained in `qudi.interface.process_control_interface`
- Overhaul of PID toolchain: added units support, normalization option, gui reset feature,
dependency option for `process_control_dummy` to simulate PID control
- support for Thorlabs power meters using the TLPM driver
- pulsed toolchain: generation parameters of sequence saved as meta data

### Other
- Bumped `qudi-core` package minimum version requirement to v1.2.0<|MERGE_RESOLUTION|>--- conflicted
+++ resolved
@@ -12,34 +12,18 @@
 - Improve handling of errors during start of a scan in the scanning probe toolchain.
 - Now correct microwave phases in predefined method generate_hahnecho_exp()
 - "NFiniteSamplingInput supporting both trigger polarities via ConfigOption
-<<<<<<< HEAD
-- Improve handling of errors during start of a scan in the scanning probe toolchain.
-=======
 - Old ODMR fits are now removed when starting a new measurement
 - Remove hardcoded limits of the setpoint in the PID gui.
 - Fixed missing `plot_index` when calling `QDPlotLogic._remove_plot` in `QDPlotLogic._set_plot_count`
 - Fixed `QDPlotterGui` example config
 - Fixed psu-dependent bugs for laser_quantum_laser
 - Laser logic does not automatically start query loop, gui will still start it on startup
->>>>>>> 85546746
 
 ### New Features
 - New `qudi.interface.scanning_probe_interface.ScanSettings` dataclass added.
 - Checkers and clipping methods added to `qudi.interface.scanning_probe_interface.Constraints`
 - Data classes of the scanning probe interface now have an improved hierarchy
   (e.g. `ScanData` contains `ScanSettings`).
-<<<<<<< HEAD
-- Re-introduced tilt correction (from old core) to the scanning probe toolchain.
-- Improved support for Stanford Research Systems signal generators
-- Expanded documentation of the microwave interface
-- Improved scanning probe dummy: new image generator class, more realistic forward and backward scan simulation.
-- Major refactoring of scanning probe toolchain, including scanning probe logic, optimizer logic and gui modules.
-  Implementation of configurable backward scans.
-- Add widgets to configure back scan resolution and frequency from scanning GUI.
-- Add config option to save backward scan data to scanning data logic.
-- NFiniteSamplingInput supporting both trigger polarities via ConfigOption
-- Re-introduced tilt correction (from old core) to the scanning probe toolchain.
-=======
 - Improved scanning probe dummy: new image generator class, more realistic forward and backward scan simulation.
 - Major refactoring of scanning probe toolchain, including scanning probe logic, optimizer logic and gui modules.
   Implementation of configurable backward scans.
@@ -53,7 +37,6 @@
 - Added option to specify custom save file name in scanning GUI (PR #148)
 
 
->>>>>>> 85546746
 
 ### Other
 - Remove the (non-functional) wavemeter dummy based on the already removed wavemeter interface.
@@ -74,7 +57,6 @@
 docstrings.
 
 ### Bugfixes
-- Fix failure of saving plots in `QDPlotLogic` when fiting is used.
 - Basic data saving in `TimeSeriesReaderLogic` works now.
 - Fix missing meta info `generation_method_parameters` that occurred for generated sequences with granularity mismatch.
 - Ni Finite Sampling Input module now returns digital input channel values in "clicks/counts" per second and not "clicks/counts" per clock cycle
