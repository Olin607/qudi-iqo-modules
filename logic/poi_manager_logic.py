# -*- coding: utf-8 -*-
"""
This module contains a POI Manager core class which gives capability to mark
points of interest, re-optimise their position, and keep track of sample drift
over time.

QuDi is free software: you can redistribute it and/or modify
it under the terms of the GNU General Public License as published by
the Free Software Foundation, either version 3 of the License, or
(at your option) any later version.

QuDi is distributed in the hope that it will be useful,
but WITHOUT ANY WARRANTY; without even the implied warranty of
MERCHANTABILITY or FITNESS FOR A PARTICULAR PURPOSE.  See the
GNU General Public License for more details.

You should have received a copy of the GNU General Public License
along with QuDi. If not, see <http://www.gnu.org/licenses/>.

Copyright (c) the Qudi Developers. See the COPYRIGHT.txt file at the
top-level directory of this distribution and at <https://github.com/Ulm-IQO/qudi/>
"""


from logic.generic_logic import GenericLogic
from pyqtgraph.Qt import QtCore
from core.util.mutex import Mutex
from collections import OrderedDict
from datetime import datetime
import numpy as np
import re
import scipy.ndimage as ndimage
import scipy.ndimage.filters as filters
import math
import time


class PoI(object):

    """
    The actual individual poi is saved in this generic object.

    """

    def __init__(self, point=None, name=None, key=None):
        # The POI has fixed coordinates relative to the sample, enabling a map to be saved.
        self._coords_in_sample = []

        # The POI is at a scanner position, which may vary with time (drift).  This time
        # trace records every time+position when the POI position was explicitly known.
        self._position_time_trace = []

        # To avoid duplication while algorithmically setting POIs, we need the key string to 
        # go to sub-second. This requires the datetime module.

        self._creation_time = datetime.now()

        print(key)

        if key is None:
            self._key = self._creation_time.strftime('poi_%Y%m%d_%H%M_%S_%f')
        else:
            self._key = key

        if point is not None:
            if len(point) != 3:
<<<<<<< HEAD
                self.log.error('Given position does not contain 3 '
                        'dimensions.')
            # Store the time in the history log as seconds since 1970, rather than as a datetime object.
            creation_time_sec = (self._creation_time - datetime.datetime.utcfromtimestamp(0)).total_seconds()
=======
                self.logMsg('Given position does not contain 3 dimensions.',
                            msgType='error')
            # Store the time in the history log as seconds since 1970,
            # rather than as a datetime object.
            creation_time_sec = (self._creation_time - datetime.utcfromtimestamp(0)).total_seconds()
>>>>>>> 83252031
            self._position_time_trace.append(
                np.array([creation_time_sec, point[0], point[1], point[2]]))
        if name is None:
            self._name = self._creation_time.strftime('poi_%H%M%S')
        else:
            self._name = name

    def set_coords_in_sample(self, coords=None):
        '''Defines the position of the poi relative to the sample,
        allowing a sample map to be constructed.  Once set, these
        "coordinates in sample" will not be altered unless the user wants to
        manually redefine this POI (for example, they put the POI in
        the wrong place).
        '''

        if coords is not None:  # FIXME: Futurewarning fired here.
            if len(coords) != 3:
                self.log.error('Given position does not contain 3 '
                        'dimensions.')
            self._coords_in_sample = [coords[0], coords[1], coords[2]]

    def add_position_to_trace(self, position=[]):
        """ Adds an explicitly known position+time to the time trace of the POI.

        @param float[3] point: position coordinates of the poi

        @return int: error code (0:OK, -1:error)
        """
        if isinstance(position, (np.ndarray,)) and not position.size == 3:
            return -1
        elif isinstance(position, (list, tuple)) and not len(position) == 3:
            return -1
        else:
            self._position_time_trace.append(
                np.array([time.time(), position[0], position[1], position[2]]))

    def get_coords_in_sample(self):
        """ Returns the coordinates of the POI relative to the sample.

        @return float[3]: the POI coordinates.
        """

        return self._coords_in_sample

    def set_name(self, name=None):
        """ Sets the name of the poi.

        @param string name: name to be set.

        @return int: error code (0:OK, -1:error)
        """
        if self._name is 'crosshair' or self._name is 'sample':
            #            self.log.error('You can not change the name of the crosshair.')
            return -1
        if name is not None:
            self._name = name
            return 0
        if len(self._position_time_trace) > 0:
            self._name = time.strftime('Point_%Y%m%d_%M%S%', self._creation_time)
            return -1
        else:
            self._name = time.strftime('Point_%Y%m%d_%M%S%')
            return -1

    def get_name(self):
        """ Returns the name of the poi.

        @return string: name
        """
        return self._name

    def get_key(self):
        """ Returns the dictionary key of the poi.

        @return string: key
        """
        return self._key

    def get_trace(self):  # TODO: instead of "trace": drift_log, history,
        """ Returns the whole position time trace as array.

        @return float[][4]: the whole position time trace
        """

        return np.array(self._position_time_trace)

    def delete_last_point(self):  # TODO:Rename to delete_last_position
        """ Delete the last point in the trace.

        @return float[4]: the point just deleted.
        """

        if len(self._position_time_trace) > 0:
            return self._position_time_trace.pop()
        else:
            return [-1., -1., -1., -1.]


class PoiManagerLogic(GenericLogic):

    """
    This is the Logic class for mapping and tracking bright features in the confocal scan.
    """
    _modclass = 'poimanagerlogic'
    _modtype = 'logic'
    # declare connectors
    _in = {'optimizer1': 'OptimizerLogic',
           'scannerlogic': 'ConfocalLogic',
           'savelogic': 'SaveLogic',
           }
    _out = {'poimanagerlogic': 'PoiManagerLogic'}

    signal_timer_updated = QtCore.Signal()
    signal_poi_updated = QtCore.Signal()

    def __init__(self, manager, name, config, **kwargs):
        # declare actions for state transitions
        state_actions = {'onactivate': self.activation, 'ondeactivate': self.deactivation}
        GenericLogic.__init__(self, manager, name, config, state_actions, **kwargs)

        self.log.info('The following configuration was found.')

        # checking for the right configuration
        for key in config.keys():
            self.log.info('{}: {}'.format(key, config[key]))

        self.roi_name = ''
        self.track_point_list = dict()
        self._current_poi_key = None
        self.go_to_crosshair_after_refocus = False  # default value

        # timer and its handling for the periodic refocus
        self.timer = None
        self.time_left = 0
        self.timer_step = 0
        self.timer_duration = 300

        # locking for thread safety
        self.threadlock = Mutex()

    def activation(self, e):
        """ Initialisation performed during activation of the module.
        """

        self._optimizer_logic = self.connector['in']['optimizer1']['object']
#        print("Optimizer Logic is", self._optimizer_logic)
        self._confocal_logic = self.connector['in']['scannerlogic']['object']
#        print("Confocal Logic is", self._confocal_logic)
        self._save_logic = self.connector['in']['savelogic']['object']

        # initally add crosshair to the pois
        crosshair = PoI(point=[0, 0, 0], name='crosshair')
        crosshair._key = 'crosshair'
        self.track_point_list[crosshair._key] = crosshair

        # initally add sample to the pois
        sample = PoI(point=[0, 0, 0], name='sample')
        sample._key = 'sample'
        self.track_point_list[sample._key] = sample

        # listen for the refocus to finish
        self._optimizer_logic.signal_refocus_finished.connect(self._refocus_done)

        # listen for the deactivation of a POI caused by moving to a different position
        self._confocal_logic.signal_change_position.connect(self.user_move_deactivates_poi)

        self.testing()

        # Initialise the roi_map_data (xy confocal image)
        self.roi_map_data = self._confocal_logic.xy_image

        # A POI is active if the scanner is at that POI
        self.active_poi = None

    def user_move_deactivates_poi(self, tag):
        if tag != 'optimizer':
            self._deactivate_poi()

    def testing(self):
        """ Debug function for testing. """
        pass

    def add_poi(self, position=None, key=None, emit_change=True):
        """ Creates a new poi and adds it to the list.

        @return int: key of this new poi

        A position can be provided (such as during re-loading a saved ROI).
        If no position is provided, then the current crosshair position is used.
        """
        # If there are only 2 POIs (sample and crosshair) then the newly added POI needs to start the sample drift logging.
        if len(self.track_point_list) == 2:
            self.track_point_list['sample']._creation_time = time.time()
            self.track_point_list['sample'].delete_last_point()
            self.track_point_list['sample'].add_position_to_trace(position=[0, 0, 0])
            self.track_point_list['sample'].set_coords_in_sample(coords=[0, 0, 0])

        if position is None:
            position = self._confocal_logic.get_position()

        new_track_point = PoI(point=position, key=key)
        self.track_point_list[new_track_point.get_key()] = new_track_point

        # The POI coordinates are set relative to the last known sample position
        most_recent_sample_pos = self.track_point_list['sample'].get_trace()[-1, :][1:4]
        this_poi_coords = position - most_recent_sample_pos
        new_track_point.set_coords_in_sample(coords=this_poi_coords)

        # Since POI was created at current scanner position, it automatically
        # becomes the active POI.
        self.set_active_poi(poi=new_track_point)

        if emit_change:
            self.signal_poi_updated.emit()

        return new_track_point.get_key()

    def deactivation(self, e):
        return

    def get_confocal_image_data(self):
        """ Get the current confocal xy scan data to hold as image of ROI"""

        # get the roi_map_data (xy confocal image)
        self.roi_map_data = self._confocal_logic.xy_image

    def get_all_pois(self, abc_sort=False):
        """ Returns a list of the names of all existing trackpoints.

        @return string[]: List of names of the pois

        Also crosshair and sample are included.
        """
        if abc_sort is False:
            return sorted(self.track_point_list.keys())

        elif abc_sort is True:
            # First create a dictionary with poikeys indexed against names
            poinames = [''] * len(self.track_point_list.keys())
            for i, poikey in enumerate(self.track_point_list.keys()):
                poiname = self.track_point_list[poikey].get_name()
                poinames[i] = [poiname, poikey]

            # Sort names in the way that humans expect (site1, site2, site11, etc)

            # Regular expressions to make sorting key
            convert = lambda text: int(text) if text.isdigit() else text
            alphanum_key = lambda key: [convert(c) for c in re.split('([0-9]+)', key[0])]
            # Now we can sort poinames by name and return keys in that order
            return [key for [name, key] in sorted(poinames, key=alphanum_key)]

        else:
            # TODO: produce sensible error about unknown value of abc_sort.
            print('fix TODO!')

        # TODO: Find a way to return a list of POI keys sorted in order of the POI names.

    def delete_poi(self, poikey=None):
        """ Completely deletes the whole given poi.

        @param string poikey: the key of the poi

        @return int: error code (0:OK, -1:error)

        Does not delete the crosshair and sample.
        """

        if poikey is not None and poikey in self.track_point_list.keys():
            if poikey is 'crosshair' or poikey is 'sample':
                self.log.warning('You cannot delete the crosshair or sample.')
                return -1
            del self.track_point_list[poikey]
            self.signal_poi_updated.emit()
            return 0
        else:
            self.log.error('X. The given POI ({}) does not exist.'.format(
                poikey))
            return -1

    def optimise_poi(self, poikey=None):
        """ Starts the optimisation procedure for the given poi.

        @param string poikey: the key of the poi

        @return int: error code (0:OK, -1:error)

        This is threaded, so it returns directly.
        The function _refocus_done handles the data when the optimisation returns.
        """

        if poikey is not None and poikey in self.track_point_list.keys():
            self.track_point_list['crosshair'].add_position_to_trace(position=self._confocal_logic.get_position())
            self._current_poi_key = poikey
            self._optimizer_logic.start_refocus(initial_pos=self.get_poi_position(poikey=poikey), caller_tag='poimanager')
            return 0
        else:
            self.log.error('Z. The given POI ({}) does not exist.'.format(
                poikey))
            return -1

    def go_to_poi(self, poikey=None):
        """ Goes to the given poi and saves it as the current one.

        @param string poikey: the key of the poi

        @return int: error code (0:OK, -1:error)
        """
        if poikey is not None and poikey in self.track_point_list.keys():
            self._current_poi_key = poikey
            x, y, z = self.get_poi_position(poikey=poikey)
            self._confocal_logic.set_position('poimanager', x=x, y=y, z=z)
        else:
            self.log.error('F. The given POI ({}) does not exist.'.format(
                poikey))
            return -1

        # This is now the active POI to send to save logic for naming in any saved filenames.
        self.set_active_poi(poi=self.track_point_list[poikey])

    def get_poi_position(self, poikey=None):
        """ Returns the current position of the given poi, calculated from the
        POI coords in sample and the current sample position.

        @param string poikey: the key of the poi

        @return
        """

        if poikey is not None and poikey in self.track_point_list.keys():

            poi_coords = self.track_point_list[poikey].get_coords_in_sample()
            sample_pos = self.track_point_list['sample'].get_trace()[-1, :][1:4]

            return sample_pos + poi_coords

        else:
            self.log.error('G. The given POI ({}) does not exist.'.format(
                poikey))
            return [-1., -1., -1.]

    def set_new_position(self, poikey=None, point=None):
        """ 
        Moves the given POI to a new position, and uses this information to update 
        the sample position.

        @param string poikey: the key of the poi
        @param float[3] point: coordinates of the next point

        @return int: error code (0:OK, -1:error)
        """

        # If no new point is given, take the current confocal crosshair position
        if point is None:
            point = self._confocal_logic.get_position()

        if poikey is not None and poikey in self.track_point_list.keys():
            if len(point) != 3:
                self.log.error('Length of set poi is not 3.')
                return -1
            # Add new position to trace of POI
            self.track_point_list[poikey].add_position_to_trace(position=point)

            # Calculate sample shift and add it to the trace of 'sample' POI
            sample_shift = point - self.get_poi_position(poikey=poikey)
            sample_shift += self.track_point_list['sample'].get_trace()[-1, :][1:4]
            self.track_point_list['sample'].add_position_to_trace(position=sample_shift)
            
            # signal POI has been updated (this will cause GUI to redraw)
            if (poikey is not 'crosshair') and (poikey is not 'sample'):
                self.signal_poi_updated.emit()

            return 0

        self.log.error('J. The given POI ({}) does not exist.'.format(poikey))
        return -1

    def move_coords(self, poikey=None, point=None):
        """Updates the coords of a given POI, and adds a point to the POI history, but DOES NOT update the sample position.
        """
        if point is None:
            point = self._confocal_logic.get_position()

        if poikey is not None and poikey in self.track_point_list.keys():
            if len(point) != 3:
                self.log.error('Length of set poi is not 3.')
                return -1
            this_poi = self.track_point_list[poikey]
            return_val = this_poi.add_position_to_trace(position=point)

            sample_pos = self.track_point_list['sample'].get_trace()[-1, :][1:4]

            new_coords = point - sample_pos

            this_poi.set_coords_in_sample(new_coords)

            self.signal_poi_updated.emit()

            return return_val

<<<<<<< HEAD
        self.log.error('J. The given POI ({}) does not exist.'.format(poikey))
=======
        self.logMsg('JJ. The given POI ({}) does not exist.'.format(poikey),
                    msgType='error')
>>>>>>> 83252031
        return -1

    def rename_poi(self, poikey=None, name=None, emit_change=True):
        """ Sets the name of the given poi.

        @param string poikey: the key of the poi
        @param string name: name of the poi to be set

        @return int: error code (0:OK, -1:error)
        """

        if poikey is not None and name is not None and poikey in self.track_point_list.keys():

            success = self.track_point_list[poikey].set_name(name=name)

            # if this is the active POI then we need to update poi tag in savelogic
            if self.track_point_list[poikey] == self.active_poi:
                self.update_poi_tag_in_savelogic()

            if emit_change:
                self.signal_poi_updated.emit()

            return success

        else:
            self.log.error('AAAThe given POI ({}) does not exist.'.format(
                poikey))
            return -1

    def delete_last_point(self, poikey=None):
        """ Deletes the last tracked point from the trace of the given poi.

        @param string poikey: the key of the poi

        @return int: error code (0:OK, -1:error)
        """

        if poikey is not None and poikey in self.track_point_list.keys():
            self.track_point_list['sample'].delete_last_point()
            self.signal_poi_updated.emit()
            return self.track_point_list[poikey].delete_last_point()
        else:
            self.log.error('C. The given POI ({}) does not exist.'.format(
                poikey))
            return -1

    def get_trace(self, poikey=None):
        """ Get the full time trace of the given poi.

        @param string poikey: the key of the poi for the trace

        @return int: error code (0:OK, -1:error)
        """

        if poikey is not None and poikey in self.track_point_list.keys():
            return self.track_point_list[poikey].get_trace()
        else:
            self.log.error('C. The given POI ({}) does not exist.'.format(
                poikey))
            return [-1., -1., -1, -1]

    def set_current_poi(self, poikey=None):
        """ Set the internal current poi.

        @param string poikey: the key of the current poi to be set

        @return int: error code (0:OK, -1:error)
        """

        if poikey is not None and poikey in self.track_point_list.keys():
            self._current_poi_key = poikey
            return 0
        else:
            self.log.error('B. The given POI ({}) does not exist.'.format(
                poikey))
            return -1

    def start_periodic_refocus(self, duration=None, poikey=None):
        """ Starts the perodic refocussing of the poi.

        @param float duration: (optional) the time between periodic optimization
        @param string poikey: (optional) the key of the current poi to be set and refocussed on.

        @return int: error code (0:OK, -1:error)
        """
        if duration is not None:
            self.timer_duration = duration
        else:
            self.log.warning('No timer duration given, using {} s.'.format(
                self.timer_duration))

        if poikey is not None and poikey in self.track_point_list.keys():
            self._current_poi_key = poikey

        self.log.info('Periodic refocus on {}.'.format(self._current_poi_key))

        self.timer_step = 0
        self.timer = QtCore.QTimer()
        self.timer.setSingleShot(False)
        self.timer.timeout.connect(self._periodic_refocus_loop)
        self.timer.start(300)
        return 0

    def change_periodic_optimize_duration(self, duration=None):
        """ Change the duration of the periodic optimize timer during active
        periodic refocussing.

        @param float duration: (optional) the time between periodic optimization.
        """
        if duration is not None:
            self.timer_duration = duration
        else:
            self.log.warning('No timer duration given, using {} s.'.format(
                self.timer_duration))

    def _periodic_refocus_loop(self):
        """ This is the looped function that does the actual periodic refocus.

        If the time has run out, it refocussed the current poi.
        Otherwise it just updates the time that is left.
        """
        self.time_left = self.timer_step - time.time() + self.timer_duration
        self.signal_timer_updated.emit()
        if self.time_left <= 0:
            self.timer_step = time.time()
            self.optimise_poi(poikey=self._current_poi_key)

    def stop_periodic_refocus(self):
        """ Stops the perodic refocussing of the poi.

        @return int: error code (0:OK, -1:error)
        """
        if self.timer is None:
            self.log.warning('No timer to stop.')
            return -1
        self.timer.stop()
        self.timer = None
        return 0

    def _refocus_done(self, caller_tag, optimal_pos):
        """ Gets called automatically after the refocus is done and saves the new point.

        Also it tracks the sample and may go back to the crosshair.

        @return int: error code (0:OK, -1:error)
        """
        # We only need x, y, z
        optimized_position = optimal_pos[0:3]

        # If the refocus was on the crosshair, then only update crosshair POI and don't
        # do anything with sample position.
        if caller_tag == 'confocalgui':
            self.track_point_list['crosshair'].add_position_to_trace(position=optimized_position)

        # If the refocus was initiated here by poimanager, then update POI and sample
        elif caller_tag == 'poimanager':

            if self._current_poi_key is not None and self._current_poi_key in self.track_point_list.keys():

                self.set_new_position(poikey=self._current_poi_key, point=optimized_position)

                if self.go_to_crosshair_after_refocus:
                    temp_key = self._current_poi_key
                    self.go_to_poi(poikey='crosshair')
                    self._current_poi_key = temp_key
                else:
                    self.go_to_poi(poikey=self._current_poi_key)
                return 0
            else:
                self.log.error('W. The given POI ({}) does not exist.'.format(
                    self._current_poi_key))
                return -1

        else:
            self.log.error('Unknown caller_tag for the optimizer. POI '
                    'Manager does not know what to do with optimized '
                    'position, and has done nothing.')

    def reset_roi(self):

        del self.track_point_list

        self.track_point_list = dict()

        self.roi_name = ''

        # initally add crosshair to the pois
        crosshair = PoI(point=[0, 0, 0], name='crosshair')
        crosshair._key = 'crosshair'
        self.track_point_list[crosshair._key] = crosshair

        # Re-initialise sample in the poi list
        sample = PoI(point=[0, 0, 0], name='sample')
        sample._key = 'sample'
        self.track_point_list[sample._key] = sample

        self.signal_poi_updated.emit()

    def set_active_poi(self, poi=None):
        """
        Set the active POI object.
        """

        # If poi is the current active POI then we don't do anything
        if poi == self.active_poi:
            return
        else:

            self.active_poi = poi

            self.update_poi_tag_in_savelogic()

    def _deactivate_poi(self):
        self.set_active_poi(poi=None)

    def update_poi_tag_in_savelogic(self):

        if self.active_poi is not None:
            self._save_logic.active_poi_name = self.active_poi.get_name()
        else:
            self._save_logic.active_poi_name = ''

    def save_poi_map_as_roi(self):
        '''Save a list of POIs with their coordinates to a file.
        '''
        # File path and name
        filepath = self._save_logic.get_path_for_module(module_name='ROIs')

        # We will fill the data OderedDict to send to savelogic
        data = OrderedDict()

        # Lists for each column of the output file
        poinames = []
        poikeys = []
        x_coords = []
        y_coords = []
        z_coords = []

        for poikey in self.get_all_pois(abc_sort=True):
            if poikey is not 'sample' and poikey is not 'crosshair':
                thispoi = self.track_point_list[poikey]

                poinames.append(thispoi.get_name())
                poikeys.append(poikey)
                x_coords.append(thispoi.get_coords_in_sample()[0])
                y_coords.append(thispoi.get_coords_in_sample()[1])
                z_coords.append(thispoi.get_coords_in_sample()[2])

        data['POI Name'] = poinames
        data['POI Key'] = poikeys
        data['X'] = x_coords
        data['Y'] = y_coords
        data['Z'] = z_coords

        self._save_logic.save_data(data, filepath, filelabel=self.roi_name, as_text=True)

        self.log.debug('ROI saved to:\n{0}'.format(filepath))

        return 0

    def load_roi_from_file(self, filename=None):

        if filename is None:
            return -1

        roifile = open(filename, 'r')

        for line in roifile:
            if line[0] != '#' and line.split()[0] != 'NaN':
                saved_poi_name = line.split()[0]
                saved_poi_key = line.split()[1]
                saved_poi_coords = [
                    float(line.split()[2]), float(line.split()[3]), float(line.split()[4])]

                this_poi_key = self.add_poi(position=saved_poi_coords, key=saved_poi_key, emit_change=False)
                self.rename_poi(poikey=this_poi_key, name=saved_poi_name, emit_change=False)

        roifile.close()
<<<<<<< HEAD

=======
      
>>>>>>> 83252031
        # Now that all the POIs are created, emit the signal for other things (ie gui) to update
        self.signal_poi_updated.emit()

        return 0

    def triangulate(self, r, a1, b1, c1, a2, b2, c2):
        """ Reorients a coordinate r that is known relative to reference points a1, b1, c1 to
            produce a new vector rnew that has exactly the same relation to rotated/shifted/tilted
            reference positions a2, b2, c2.

            @param np.array r: position to be remapped.

            @param np.array a1: initial location of ref1.

            @param np.array a2: final location of ref1.

            @param np.array b1, b2, c1, c2: similar for ref2 and ref3
        """

        ab_old = b1 - a1
        ac_old = c1 - a1

        ab_new = b2 - a2
        ac_new = c2 - a2

        # Firstly, find the angle to rotate ab_old onto ab_new.  This rotation must be done in
        # the plane that contains these two vectors, which means rotating about an axis
        # perpendicular to both of them (the cross product).

        axis1 = np.cross(ab_old, ab_new)  # Only works if ab_old and ab_new are not parallel
        axis1length = np.sqrt((axis1 * axis1).sum())

        if axis1length == 0:
            ab_olddif = ab_old + np.array([100, 0, 0])
            axis1 = np.cross(ab_old, ab_olddif)

        # normalising the axis1 vector
        axis1 = axis1 / np.sqrt((axis1 * axis1).sum())

        # The dot product gives the angle between ab_old and ab_new
        dot = np.dot(ab_old, ab_new)
        x_modulus = np.sqrt((ab_old * ab_old).sum())
        y_modulus = np.sqrt((ab_new * ab_new).sum())

        # float errors can cause the division to be slightly above 1 for 90 degree rotations, which
        # will confuse arccos.
        cos_angle = min(dot / x_modulus / y_modulus, 1)

        angle1 = np.arccos(cos_angle)  # angle in radians

        # Construct a rotational matrix for axis1
        n1 = axis1[0]
        n2 = axis1[1]
        n3 = axis1[2]

        m1 = np.matrix(((((n1*n1)*(1-np.cos(angle1))+np.cos(angle1)), ((n1*n2)*(1-np.cos(angle1))-n3*np.sin(angle1)), ((n1*n3)*(1-np.cos(angle1))+n2*np.sin(angle1))),
                        (((n2*n1)*(1-np.cos(angle1))+n3*np.sin(angle1)), ((n2*n2)*(1-np.cos(angle1))+np.cos(angle1)), ((n2*n3)*(1-np.cos(angle1))-n1*np.sin(angle1))),
                        (((n3*n1)*(1-np.cos(angle1))-n2*np.sin(angle1)), ((n3*n2)*(1-np.cos(angle1))+n1*np.sin(angle1)), ((n3*n3)*(1-np.cos(angle1))+np.cos(angle1)))))

        # Now that ab_old can be rotated to overlap with ab_new, we need to rotate in another
        # axis to fix "tilt".  By choosing ab_new as the rotation axis we ensure that the
        # ab vectors stay where they need to be.

        # ac_old_rot is the rotated ac_old (around axis1).  We need to find the angle to rotate
        # ac_old_rot around ab_new to get ac_new.
        ac_old_rot = np.array(np.dot(m1, ac_old))[0]

        axis2 = -ab_new  # TODO: check maths to find why this negative sign is necessary.  Empirically it is now working.
        axis2 = axis2 / np.sqrt((axis2 * axis2).sum())

        # To get the angle of rotation it is most convenient to work in the plane for which axis2 is the normal.
        # We must project vectors ac_old_rot and ac_new into this plane.
        a = ac_old_rot - np.dot(ac_old_rot, axis2) * axis2  # projection of ac_old_rot in the plane of rotation about axis2
        b = ac_new - np.dot(ac_new, axis2) * axis2  # projection of ac_new in the plane of rotation about axis2

        # The dot product gives the angle of rotation around axis2
        dot = np.dot(a, b)

        x_modulus = np.sqrt((a * a).sum())
        y_modulus = np.sqrt((b * b).sum())
        cos_angle = min(dot / x_modulus / y_modulus, 1)  # float errors can cause the division to be slightly above 1 for 90 degree rotations, which will confuse arccos.
        angle2 = np.arccos(cos_angle)  # angle in radians

        # Construct a rotation matrix around axis2
        n1 = axis2[0]
        n2 = axis2[1]
        n3 = axis2[2]

        m2 = np.matrix(((((n1*n1)*(1-np.cos(angle2))+np.cos(angle2)),((n1*n2)*(1-np.cos(angle2))-n3*np.sin(angle2)),((n1*n3)*(1-np.cos(angle2))+n2*np.sin(angle2))),
                        (((n2*n1)*(1-np.cos(angle2))+n3*np.sin(angle2)),((n2*n2)*(1-np.cos(angle2))+np.cos(angle2)),((n2*n3)*(1-np.cos(angle2))-n1*np.sin(angle2))),
                        (((n3*n1)*(1-np.cos(angle2))-n2*np.sin(angle2)),((n3*n2)*(1-np.cos(angle2))+n1*np.sin(angle2)),((n3*n3)*(1-np.cos(angle2))+np.cos(angle2)))))

        # To find the new position of r, displace by (a2 - a1) and do the rotations
        a1r = r - a1

        rnew = a2 + np.array(np.dot(m2, np.array(np.dot(m1, a1r))[0]))[0]

        return rnew

    def reorient_roi(self, ref1_coords, ref2_coords, ref3_coords, ref1_newpos, ref2_newpos, ref3_newpos):
        """ Move and rotate the ROI to a new position specified by the newpos of 3 reference POIs from the saved ROI.

        @param ref1_coords: coordinates (from ROI save file) of reference 1.

        @param ref2_coords: similar, ref2.

        @param ref3_coords: similar, ref3.

        @param ref1_newpos: the new (current) position of POI reference 1.

        @param ref2_newpos: similar, ref2.

        @param ref3_newpos: similar, ref3.
        """

        for poikey in self.get_all_pois(abc_sort=True):
            if poikey is not 'sample' and poikey is not 'crosshair':
                thispoi = self.track_point_list[poikey]

                old_coords = thispoi.get_coords_in_sample()

                new_coords = self.triangulate(old_coords, ref1_coords, ref2_coords, ref3_coords, ref1_newpos, ref2_newpos, ref3_newpos)

                self.move_coords(poikey=poikey, point=new_coords)

    def autofind_pois(self, neighborhood_size = 1, min_threshold = 10000, max_threshold = 1e6):
        """Automatically search the xy scan image for POIs.

        @param neighborhood_size: size in microns.  Only the brightest POI per neighborhood will be found.

        @param min_threshold: POIs must have c/s above this threshold.

        @param max_threshold: POIs must have c/s below this threshold.
        """

        # Calculate the neighborhood size in pixels from the image range and resolution
        x_range_microns = np.max(self.roi_map_data[:, :, 0]) - np.min(self.roi_map_data[:, :, 0])
        y_range_microns = np.max(self.roi_map_data[:, :, 1]) - np.min(self.roi_map_data[:, :, 1])
        y_pixels = len(self.roi_map_data)
        x_pixels = len(self.roi_map_data[1,:])

        pixels_per_micron = np.max([x_pixels, y_pixels]) / np.max([x_range_microns, y_range_microns])
        # The neighborhood in pixels is nbhd_size * pixels_per_um, but it must be 1 or greater
        neighborhood_pix = int(np.max([math.ceil(pixels_per_micron * neighborhood_size), 1]))

        data = self.roi_map_data[:, :, 3]

        data_max = filters.maximum_filter(data, neighborhood_pix)
        maxima = (data == data_max)
        data_min = filters.minimum_filter(data, 3*neighborhood_pix)
        diff = ((data_max - data_min) > min_threshold)
        maxima[diff == False] = 0

        labeled, num_objects = ndimage.label(maxima)
        xy = np.array(ndimage.center_of_mass(data, labeled, range(1, num_objects+1)))

        for count, pix_pos in enumerate(xy):
            poi_pos = self.roi_map_data[pix_pos[0], pix_pos[1], :][0:3]
            this_poi_key = self.add_poi(position = poi_pos, emit_change=False)
            self.rename_poi(poikey=this_poi_key, name='spot'+str(count), emit_change=False)

        # Now that all the POIs are created, emit the signal for other things (ie gui) to update
        self.signal_poi_updated.emit()
<|MERGE_RESOLUTION|>--- conflicted
+++ resolved
@@ -1,929 +1,913 @@
-# -*- coding: utf-8 -*-
-"""
-This module contains a POI Manager core class which gives capability to mark
-points of interest, re-optimise their position, and keep track of sample drift
-over time.
+# -*- coding: utf-8 -*-
+"""
+This module contains a POI Manager core class which gives capability to mark
+points of interest, re-optimise their position, and keep track of sample drift
+over time.
+
+QuDi is free software: you can redistribute it and/or modify
+it under the terms of the GNU General Public License as published by
+the Free Software Foundation, either version 3 of the License, or
+(at your option) any later version.
+
+QuDi is distributed in the hope that it will be useful,
+but WITHOUT ANY WARRANTY; without even the implied warranty of
+MERCHANTABILITY or FITNESS FOR A PARTICULAR PURPOSE.  See the
+GNU General Public License for more details.
+
+You should have received a copy of the GNU General Public License
+along with QuDi. If not, see <http://www.gnu.org/licenses/>.
+
+Copyright (c) the Qudi Developers. See the COPYRIGHT.txt file at the
+top-level directory of this distribution and at <https://github.com/Ulm-IQO/qudi/>
+"""
+
+
+from logic.generic_logic import GenericLogic
+from pyqtgraph.Qt import QtCore
+from core.util.mutex import Mutex
+from collections import OrderedDict
+from datetime import datetime
+import numpy as np
+import re
+import scipy.ndimage as ndimage
+import scipy.ndimage.filters as filters
+import math
+import time
+
+
+class PoI(object):
+
+    """
+    The actual individual poi is saved in this generic object.
+
+    """
+
+    def __init__(self, point=None, name=None, key=None):
+        # The POI has fixed coordinates relative to the sample, enabling a map to be saved.
+        self._coords_in_sample = []
+
+        # The POI is at a scanner position, which may vary with time (drift).  This time
+        # trace records every time+position when the POI position was explicitly known.
+        self._position_time_trace = []
+
+        # To avoid duplication while algorithmically setting POIs, we need the key string to 
+        # go to sub-second. This requires the datetime module.
+
+        self._creation_time = datetime.now()
+
+        print(key)
+
+        if key is None:
+            self._key = self._creation_time.strftime('poi_%Y%m%d_%H%M_%S_%f')
+        else:
+            self._key = key
+
+        if point is not None:
+            if len(point) != 3:
+                self.log.error('Given position does not contain 3 '
+                        'dimensions.')
+            # Store the time in the history log as seconds since 1970,
+            # rather than as a datetime object.
+            creation_time_sec = (self._creation_time - datetime.utcfromtimestamp(0)).total_seconds()
+            self._position_time_trace.append(
+                np.array([creation_time_sec, point[0], point[1], point[2]]))
+        if name is None:
+            self._name = self._creation_time.strftime('poi_%H%M%S')
+        else:
+            self._name = name
+
+    def set_coords_in_sample(self, coords=None):
+        '''Defines the position of the poi relative to the sample,
+        allowing a sample map to be constructed.  Once set, these
+        "coordinates in sample" will not be altered unless the user wants to
+        manually redefine this POI (for example, they put the POI in
+        the wrong place).
+        '''
+
+        if coords is not None:  # FIXME: Futurewarning fired here.
+            if len(coords) != 3:
+                self.log.error('Given position does not contain 3 '
+                        'dimensions.')
+            self._coords_in_sample = [coords[0], coords[1], coords[2]]
+
+    def add_position_to_trace(self, position=[]):
+        """ Adds an explicitly known position+time to the time trace of the POI.
+
+        @param float[3] point: position coordinates of the poi
+
+        @return int: error code (0:OK, -1:error)
+        """
+        if isinstance(position, (np.ndarray,)) and not position.size == 3:
+            return -1
+        elif isinstance(position, (list, tuple)) and not len(position) == 3:
+            return -1
+        else:
+            self._position_time_trace.append(
+                np.array([time.time(), position[0], position[1], position[2]]))
+
+    def get_coords_in_sample(self):
+        """ Returns the coordinates of the POI relative to the sample.
+
+        @return float[3]: the POI coordinates.
+        """
+
+        return self._coords_in_sample
+
+    def set_name(self, name=None):
+        """ Sets the name of the poi.
+
+        @param string name: name to be set.
+
+        @return int: error code (0:OK, -1:error)
+        """
+        if self._name is 'crosshair' or self._name is 'sample':
+            #            self.log.error('You can not change the name of the crosshair.')
+            return -1
+        if name is not None:
+            self._name = name
+            return 0
+        if len(self._position_time_trace) > 0:
+            self._name = time.strftime('Point_%Y%m%d_%M%S%', self._creation_time)
+            return -1
+        else:
+            self._name = time.strftime('Point_%Y%m%d_%M%S%')
+            return -1
+
+    def get_name(self):
+        """ Returns the name of the poi.
+
+        @return string: name
+        """
+        return self._name
+
+    def get_key(self):
+        """ Returns the dictionary key of the poi.
+
+        @return string: key
+        """
+        return self._key
+
+    def get_trace(self):  # TODO: instead of "trace": drift_log, history,
+        """ Returns the whole position time trace as array.
+
+        @return float[][4]: the whole position time trace
+        """
+
+        return np.array(self._position_time_trace)
+
+    def delete_last_point(self):  # TODO:Rename to delete_last_position
+        """ Delete the last point in the trace.
+
+        @return float[4]: the point just deleted.
+        """
+
+        if len(self._position_time_trace) > 0:
+            return self._position_time_trace.pop()
+        else:
+            return [-1., -1., -1., -1.]
+
+
+class PoiManagerLogic(GenericLogic):
+
+    """
+    This is the Logic class for mapping and tracking bright features in the confocal scan.
+    """
+    _modclass = 'poimanagerlogic'
+    _modtype = 'logic'
+    # declare connectors
+    _in = {'optimizer1': 'OptimizerLogic',
+           'scannerlogic': 'ConfocalLogic',
+           'savelogic': 'SaveLogic',
+           }
+    _out = {'poimanagerlogic': 'PoiManagerLogic'}
+
+    signal_timer_updated = QtCore.Signal()
+    signal_poi_updated = QtCore.Signal()
+
+    def __init__(self, manager, name, config, **kwargs):
+        # declare actions for state transitions
+        state_actions = {'onactivate': self.activation, 'ondeactivate': self.deactivation}
+        GenericLogic.__init__(self, manager, name, config, state_actions, **kwargs)
+
+        self.log.info('The following configuration was found.')
+
+        # checking for the right configuration
+        for key in config.keys():
+            self.log.info('{}: {}'.format(key, config[key]))
+
+        self.roi_name = ''
+        self.track_point_list = dict()
+        self._current_poi_key = None
+        self.go_to_crosshair_after_refocus = False  # default value
+
+        # timer and its handling for the periodic refocus
+        self.timer = None
+        self.time_left = 0
+        self.timer_step = 0
+        self.timer_duration = 300
+
+        # locking for thread safety
+        self.threadlock = Mutex()
+
+    def activation(self, e):
+        """ Initialisation performed during activation of the module.
+        """
+
+        self._optimizer_logic = self.connector['in']['optimizer1']['object']
+#        print("Optimizer Logic is", self._optimizer_logic)
+        self._confocal_logic = self.connector['in']['scannerlogic']['object']
+#        print("Confocal Logic is", self._confocal_logic)
+        self._save_logic = self.connector['in']['savelogic']['object']
+
+        # initally add crosshair to the pois
+        crosshair = PoI(point=[0, 0, 0], name='crosshair')
+        crosshair._key = 'crosshair'
+        self.track_point_list[crosshair._key] = crosshair
+
+        # initally add sample to the pois
+        sample = PoI(point=[0, 0, 0], name='sample')
+        sample._key = 'sample'
+        self.track_point_list[sample._key] = sample
+
+        # listen for the refocus to finish
+        self._optimizer_logic.signal_refocus_finished.connect(self._refocus_done)
+
+        # listen for the deactivation of a POI caused by moving to a different position
+        self._confocal_logic.signal_change_position.connect(self.user_move_deactivates_poi)
+
+        self.testing()
+
+        # Initialise the roi_map_data (xy confocal image)
+        self.roi_map_data = self._confocal_logic.xy_image
+
+        # A POI is active if the scanner is at that POI
+        self.active_poi = None
+
+    def user_move_deactivates_poi(self, tag):
+        if tag != 'optimizer':
+            self._deactivate_poi()
+
+    def testing(self):
+        """ Debug function for testing. """
+        pass
+
+    def add_poi(self, position=None, key=None, emit_change=True):
+        """ Creates a new poi and adds it to the list.
+
+        @return int: key of this new poi
+
+        A position can be provided (such as during re-loading a saved ROI).
+        If no position is provided, then the current crosshair position is used.
+        """
+        # If there are only 2 POIs (sample and crosshair) then the newly added POI needs to start the sample drift logging.
+        if len(self.track_point_list) == 2:
+            self.track_point_list['sample']._creation_time = time.time()
+            self.track_point_list['sample'].delete_last_point()
+            self.track_point_list['sample'].add_position_to_trace(position=[0, 0, 0])
+            self.track_point_list['sample'].set_coords_in_sample(coords=[0, 0, 0])
+
+        if position is None:
+            position = self._confocal_logic.get_position()
+
+        new_track_point = PoI(point=position, key=key)
+        self.track_point_list[new_track_point.get_key()] = new_track_point
+
+        # The POI coordinates are set relative to the last known sample position
+        most_recent_sample_pos = self.track_point_list['sample'].get_trace()[-1, :][1:4]
+        this_poi_coords = position - most_recent_sample_pos
+        new_track_point.set_coords_in_sample(coords=this_poi_coords)
+
+        # Since POI was created at current scanner position, it automatically
+        # becomes the active POI.
+        self.set_active_poi(poi=new_track_point)
+
+        if emit_change:
+            self.signal_poi_updated.emit()
+
+        return new_track_point.get_key()
+
+    def deactivation(self, e):
+        return
+
+    def get_confocal_image_data(self):
+        """ Get the current confocal xy scan data to hold as image of ROI"""
+
+        # get the roi_map_data (xy confocal image)
+        self.roi_map_data = self._confocal_logic.xy_image
+
+    def get_all_pois(self, abc_sort=False):
+        """ Returns a list of the names of all existing trackpoints.
+
+        @return string[]: List of names of the pois
+
+        Also crosshair and sample are included.
+        """
+        if abc_sort is False:
+            return sorted(self.track_point_list.keys())
+
+        elif abc_sort is True:
+            # First create a dictionary with poikeys indexed against names
+            poinames = [''] * len(self.track_point_list.keys())
+            for i, poikey in enumerate(self.track_point_list.keys()):
+                poiname = self.track_point_list[poikey].get_name()
+                poinames[i] = [poiname, poikey]
+
+            # Sort names in the way that humans expect (site1, site2, site11, etc)
+
+            # Regular expressions to make sorting key
+            convert = lambda text: int(text) if text.isdigit() else text
+            alphanum_key = lambda key: [convert(c) for c in re.split('([0-9]+)', key[0])]
+            # Now we can sort poinames by name and return keys in that order
+            return [key for [name, key] in sorted(poinames, key=alphanum_key)]
+
+        else:
+            # TODO: produce sensible error about unknown value of abc_sort.
+            print('fix TODO!')
+
+        # TODO: Find a way to return a list of POI keys sorted in order of the POI names.
+
+    def delete_poi(self, poikey=None):
+        """ Completely deletes the whole given poi.
+
+        @param string poikey: the key of the poi
+
+        @return int: error code (0:OK, -1:error)
+
+        Does not delete the crosshair and sample.
+        """
+
+        if poikey is not None and poikey in self.track_point_list.keys():
+            if poikey is 'crosshair' or poikey is 'sample':
+                self.log.warning('You cannot delete the crosshair or sample.')
+                return -1
+            del self.track_point_list[poikey]
+            self.signal_poi_updated.emit()
+            return 0
+        else:
+            self.log.error('X. The given POI ({}) does not exist.'.format(
+                poikey))
+            return -1
+
+    def optimise_poi(self, poikey=None):
+        """ Starts the optimisation procedure for the given poi.
+
+        @param string poikey: the key of the poi
+
+        @return int: error code (0:OK, -1:error)
+
+        This is threaded, so it returns directly.
+        The function _refocus_done handles the data when the optimisation returns.
+        """
+
+        if poikey is not None and poikey in self.track_point_list.keys():
+            self.track_point_list['crosshair'].add_position_to_trace(position=self._confocal_logic.get_position())
+            self._current_poi_key = poikey
+            self._optimizer_logic.start_refocus(initial_pos=self.get_poi_position(poikey=poikey), caller_tag='poimanager')
+            return 0
+        else:
+            self.log.error('Z. The given POI ({}) does not exist.'.format(
+                poikey))
+            return -1
+
+    def go_to_poi(self, poikey=None):
+        """ Goes to the given poi and saves it as the current one.
+
+        @param string poikey: the key of the poi
+
+        @return int: error code (0:OK, -1:error)
+        """
+        if poikey is not None and poikey in self.track_point_list.keys():
+            self._current_poi_key = poikey
+            x, y, z = self.get_poi_position(poikey=poikey)
+            self._confocal_logic.set_position('poimanager', x=x, y=y, z=z)
+        else:
+            self.log.error('F. The given POI ({}) does not exist.'.format(
+                poikey))
+            return -1
+
+        # This is now the active POI to send to save logic for naming in any saved filenames.
+        self.set_active_poi(poi=self.track_point_list[poikey])
+
+    def get_poi_position(self, poikey=None):
+        """ Returns the current position of the given poi, calculated from the
+        POI coords in sample and the current sample position.
+
+        @param string poikey: the key of the poi
+
+        @return
+        """
+
+        if poikey is not None and poikey in self.track_point_list.keys():
+
+            poi_coords = self.track_point_list[poikey].get_coords_in_sample()
+            sample_pos = self.track_point_list['sample'].get_trace()[-1, :][1:4]
+
+            return sample_pos + poi_coords
+
+        else:
+            self.log.error('G. The given POI ({}) does not exist.'.format(
+                poikey))
+            return [-1., -1., -1.]
+
+    def set_new_position(self, poikey=None, point=None):
+        """ 
+        Moves the given POI to a new position, and uses this information to update 
+        the sample position.
+
+        @param string poikey: the key of the poi
+        @param float[3] point: coordinates of the next point
+
+        @return int: error code (0:OK, -1:error)
+        """
+
+        # If no new point is given, take the current confocal crosshair position
+        if point is None:
+            point = self._confocal_logic.get_position()
+
+        if poikey is not None and poikey in self.track_point_list.keys():
+            if len(point) != 3:
+                self.log.error('Length of set poi is not 3.')
+                return -1
+            # Add new position to trace of POI
+            self.track_point_list[poikey].add_position_to_trace(position=point)
+
+            # Calculate sample shift and add it to the trace of 'sample' POI
+            sample_shift = point - self.get_poi_position(poikey=poikey)
+            sample_shift += self.track_point_list['sample'].get_trace()[-1, :][1:4]
+            self.track_point_list['sample'].add_position_to_trace(position=sample_shift)
+            
+            # signal POI has been updated (this will cause GUI to redraw)
+            if (poikey is not 'crosshair') and (poikey is not 'sample'):
+                self.signal_poi_updated.emit()
+
+            return 0
+
+        self.log.error('J. The given POI ({}) does not exist.'.format(poikey))
+        return -1
+
+    def move_coords(self, poikey=None, point=None):
+        """Updates the coords of a given POI, and adds a point to the POI history, but DOES NOT update the sample position.
+        """
+        if point is None:
+            point = self._confocal_logic.get_position()
+
+        if poikey is not None and poikey in self.track_point_list.keys():
+            if len(point) != 3:
+                self.log.error('Length of set poi is not 3.')
+                return -1
+            this_poi = self.track_point_list[poikey]
+            return_val = this_poi.add_position_to_trace(position=point)
+
+            sample_pos = self.track_point_list['sample'].get_trace()[-1, :][1:4]
+
+            new_coords = point - sample_pos
+
+            this_poi.set_coords_in_sample(new_coords)
+
+            self.signal_poi_updated.emit()
+
+            return return_val
+
+        self.log.error('JJ. The given POI ({}) does not exist.'.format(poikey))
+        return -1
+
+    def rename_poi(self, poikey=None, name=None, emit_change=True):
+        """ Sets the name of the given poi.
+
+        @param string poikey: the key of the poi
+        @param string name: name of the poi to be set
+
+        @return int: error code (0:OK, -1:error)
+        """
+
+        if poikey is not None and name is not None and poikey in self.track_point_list.keys():
+
+            success = self.track_point_list[poikey].set_name(name=name)
+
+            # if this is the active POI then we need to update poi tag in savelogic
+            if self.track_point_list[poikey] == self.active_poi:
+                self.update_poi_tag_in_savelogic()
+
+            if emit_change:
+                self.signal_poi_updated.emit()
+
+            return success
+
+        else:
+            self.log.error('AAAThe given POI ({}) does not exist.'.format(
+                poikey))
+            return -1
+
+    def delete_last_point(self, poikey=None):
+        """ Deletes the last tracked point from the trace of the given poi.
+
+        @param string poikey: the key of the poi
+
+        @return int: error code (0:OK, -1:error)
+        """
+
+        if poikey is not None and poikey in self.track_point_list.keys():
+            self.track_point_list['sample'].delete_last_point()
+            self.signal_poi_updated.emit()
+            return self.track_point_list[poikey].delete_last_point()
+        else:
+            self.log.error('C. The given POI ({}) does not exist.'.format(
+                poikey))
+            return -1
+
+    def get_trace(self, poikey=None):
+        """ Get the full time trace of the given poi.
+
+        @param string poikey: the key of the poi for the trace
+
+        @return int: error code (0:OK, -1:error)
+        """
+
+        if poikey is not None and poikey in self.track_point_list.keys():
+            return self.track_point_list[poikey].get_trace()
+        else:
+            self.log.error('C. The given POI ({}) does not exist.'.format(
+                poikey))
+            return [-1., -1., -1, -1]
+
+    def set_current_poi(self, poikey=None):
+        """ Set the internal current poi.
+
+        @param string poikey: the key of the current poi to be set
+
+        @return int: error code (0:OK, -1:error)
+        """
+
+        if poikey is not None and poikey in self.track_point_list.keys():
+            self._current_poi_key = poikey
+            return 0
+        else:
+            self.log.error('B. The given POI ({}) does not exist.'.format(
+                poikey))
+            return -1
+
+    def start_periodic_refocus(self, duration=None, poikey=None):
+        """ Starts the perodic refocussing of the poi.
+
+        @param float duration: (optional) the time between periodic optimization
+        @param string poikey: (optional) the key of the current poi to be set and refocussed on.
+
+        @return int: error code (0:OK, -1:error)
+        """
+        if duration is not None:
+            self.timer_duration = duration
+        else:
+            self.log.warning('No timer duration given, using {} s.'.format(
+                self.timer_duration))
+
+        if poikey is not None and poikey in self.track_point_list.keys():
+            self._current_poi_key = poikey
+
+        self.log.info('Periodic refocus on {}.'.format(self._current_poi_key))
+
+        self.timer_step = 0
+        self.timer = QtCore.QTimer()
+        self.timer.setSingleShot(False)
+        self.timer.timeout.connect(self._periodic_refocus_loop)
+        self.timer.start(300)
+        return 0
+
+    def change_periodic_optimize_duration(self, duration=None):
+        """ Change the duration of the periodic optimize timer during active
+        periodic refocussing.
+
+        @param float duration: (optional) the time between periodic optimization.
+        """
+        if duration is not None:
+            self.timer_duration = duration
+        else:
+            self.log.warning('No timer duration given, using {} s.'.format(
+                self.timer_duration))
+
+    def _periodic_refocus_loop(self):
+        """ This is the looped function that does the actual periodic refocus.
+
+        If the time has run out, it refocussed the current poi.
+        Otherwise it just updates the time that is left.
+        """
+        self.time_left = self.timer_step - time.time() + self.timer_duration
+        self.signal_timer_updated.emit()
+        if self.time_left <= 0:
+            self.timer_step = time.time()
+            self.optimise_poi(poikey=self._current_poi_key)
+
+    def stop_periodic_refocus(self):
+        """ Stops the perodic refocussing of the poi.
+
+        @return int: error code (0:OK, -1:error)
+        """
+        if self.timer is None:
+            self.log.warning('No timer to stop.')
+            return -1
+        self.timer.stop()
+        self.timer = None
+        return 0
+
+    def _refocus_done(self, caller_tag, optimal_pos):
+        """ Gets called automatically after the refocus is done and saves the new point.
+
+        Also it tracks the sample and may go back to the crosshair.
+
+        @return int: error code (0:OK, -1:error)
+        """
+        # We only need x, y, z
+        optimized_position = optimal_pos[0:3]
+
+        # If the refocus was on the crosshair, then only update crosshair POI and don't
+        # do anything with sample position.
+        if caller_tag == 'confocalgui':
+            self.track_point_list['crosshair'].add_position_to_trace(position=optimized_position)
+
+        # If the refocus was initiated here by poimanager, then update POI and sample
+        elif caller_tag == 'poimanager':
+
+            if self._current_poi_key is not None and self._current_poi_key in self.track_point_list.keys():
+
+                self.set_new_position(poikey=self._current_poi_key, point=optimized_position)
+
+                if self.go_to_crosshair_after_refocus:
+                    temp_key = self._current_poi_key
+                    self.go_to_poi(poikey='crosshair')
+                    self._current_poi_key = temp_key
+                else:
+                    self.go_to_poi(poikey=self._current_poi_key)
+                return 0
+            else:
+                self.log.error('W. The given POI ({}) does not exist.'.format(
+                    self._current_poi_key))
+                return -1
+
+        else:
+            self.log.error('Unknown caller_tag for the optimizer. POI '
+                    'Manager does not know what to do with optimized '
+                    'position, and has done nothing.')
+
+    def reset_roi(self):
+
+        del self.track_point_list
+
+        self.track_point_list = dict()
+
+        self.roi_name = ''
+
+        # initally add crosshair to the pois
+        crosshair = PoI(point=[0, 0, 0], name='crosshair')
+        crosshair._key = 'crosshair'
+        self.track_point_list[crosshair._key] = crosshair
+
+        # Re-initialise sample in the poi list
+        sample = PoI(point=[0, 0, 0], name='sample')
+        sample._key = 'sample'
+        self.track_point_list[sample._key] = sample
+
+        self.signal_poi_updated.emit()
+
+    def set_active_poi(self, poi=None):
+        """
+        Set the active POI object.
+        """
+
+        # If poi is the current active POI then we don't do anything
+        if poi == self.active_poi:
+            return
+        else:
+
+            self.active_poi = poi
+
+            self.update_poi_tag_in_savelogic()
+
+    def _deactivate_poi(self):
+        self.set_active_poi(poi=None)
+
+    def update_poi_tag_in_savelogic(self):
+
+        if self.active_poi is not None:
+            self._save_logic.active_poi_name = self.active_poi.get_name()
+        else:
+            self._save_logic.active_poi_name = ''
+
+    def save_poi_map_as_roi(self):
+        '''Save a list of POIs with their coordinates to a file.
+        '''
+        # File path and name
+        filepath = self._save_logic.get_path_for_module(module_name='ROIs')
+
+        # We will fill the data OderedDict to send to savelogic
+        data = OrderedDict()
+
+        # Lists for each column of the output file
+        poinames = []
+        poikeys = []
+        x_coords = []
+        y_coords = []
+        z_coords = []
+
+        for poikey in self.get_all_pois(abc_sort=True):
+            if poikey is not 'sample' and poikey is not 'crosshair':
+                thispoi = self.track_point_list[poikey]
+
+                poinames.append(thispoi.get_name())
+                poikeys.append(poikey)
+                x_coords.append(thispoi.get_coords_in_sample()[0])
+                y_coords.append(thispoi.get_coords_in_sample()[1])
+                z_coords.append(thispoi.get_coords_in_sample()[2])
+
+        data['POI Name'] = poinames
+        data['POI Key'] = poikeys
+        data['X'] = x_coords
+        data['Y'] = y_coords
+        data['Z'] = z_coords
+
+        self._save_logic.save_data(data, filepath, filelabel=self.roi_name, as_text=True)
+
+        self.log.debug('ROI saved to:\n{0}'.format(filepath))
+
+        return 0
+
+    def load_roi_from_file(self, filename=None):
+
+        if filename is None:
+            return -1
+
+        roifile = open(filename, 'r')
+
+        for line in roifile:
+            if line[0] != '#' and line.split()[0] != 'NaN':
+                saved_poi_name = line.split()[0]
+                saved_poi_key = line.split()[1]
+                saved_poi_coords = [
+                    float(line.split()[2]), float(line.split()[3]), float(line.split()[4])]
+
+                this_poi_key = self.add_poi(position=saved_poi_coords, key=saved_poi_key, emit_change=False)
+                self.rename_poi(poikey=this_poi_key, name=saved_poi_name, emit_change=False)
+
+        roifile.close()
 
-QuDi is free software: you can redistribute it and/or modify
-it under the terms of the GNU General Public License as published by
-the Free Software Foundation, either version 3 of the License, or
-(at your option) any later version.
-
-QuDi is distributed in the hope that it will be useful,
-but WITHOUT ANY WARRANTY; without even the implied warranty of
-MERCHANTABILITY or FITNESS FOR A PARTICULAR PURPOSE.  See the
-GNU General Public License for more details.
-
-You should have received a copy of the GNU General Public License
-along with QuDi. If not, see <http://www.gnu.org/licenses/>.
-
-Copyright (c) the Qudi Developers. See the COPYRIGHT.txt file at the
-top-level directory of this distribution and at <https://github.com/Ulm-IQO/qudi/>
-"""
-
-
-from logic.generic_logic import GenericLogic
-from pyqtgraph.Qt import QtCore
-from core.util.mutex import Mutex
-from collections import OrderedDict
-from datetime import datetime
-import numpy as np
-import re
-import scipy.ndimage as ndimage
-import scipy.ndimage.filters as filters
-import math
-import time
-
-
-class PoI(object):
-
-    """
-    The actual individual poi is saved in this generic object.
-
-    """
-
-    def __init__(self, point=None, name=None, key=None):
-        # The POI has fixed coordinates relative to the sample, enabling a map to be saved.
-        self._coords_in_sample = []
-
-        # The POI is at a scanner position, which may vary with time (drift).  This time
-        # trace records every time+position when the POI position was explicitly known.
-        self._position_time_trace = []
-
-        # To avoid duplication while algorithmically setting POIs, we need the key string to 
-        # go to sub-second. This requires the datetime module.
-
-        self._creation_time = datetime.now()
-
-        print(key)
-
-        if key is None:
-            self._key = self._creation_time.strftime('poi_%Y%m%d_%H%M_%S_%f')
-        else:
-            self._key = key
-
-        if point is not None:
-            if len(point) != 3:
-<<<<<<< HEAD
-                self.log.error('Given position does not contain 3 '
-                        'dimensions.')
-            # Store the time in the history log as seconds since 1970, rather than as a datetime object.
-            creation_time_sec = (self._creation_time - datetime.datetime.utcfromtimestamp(0)).total_seconds()
-=======
-                self.logMsg('Given position does not contain 3 dimensions.',
-                            msgType='error')
-            # Store the time in the history log as seconds since 1970,
-            # rather than as a datetime object.
-            creation_time_sec = (self._creation_time - datetime.utcfromtimestamp(0)).total_seconds()
->>>>>>> 83252031
-            self._position_time_trace.append(
-                np.array([creation_time_sec, point[0], point[1], point[2]]))
-        if name is None:
-            self._name = self._creation_time.strftime('poi_%H%M%S')
-        else:
-            self._name = name
-
-    def set_coords_in_sample(self, coords=None):
-        '''Defines the position of the poi relative to the sample,
-        allowing a sample map to be constructed.  Once set, these
-        "coordinates in sample" will not be altered unless the user wants to
-        manually redefine this POI (for example, they put the POI in
-        the wrong place).
-        '''
-
-        if coords is not None:  # FIXME: Futurewarning fired here.
-            if len(coords) != 3:
-                self.log.error('Given position does not contain 3 '
-                        'dimensions.')
-            self._coords_in_sample = [coords[0], coords[1], coords[2]]
-
-    def add_position_to_trace(self, position=[]):
-        """ Adds an explicitly known position+time to the time trace of the POI.
-
-        @param float[3] point: position coordinates of the poi
-
-        @return int: error code (0:OK, -1:error)
-        """
-        if isinstance(position, (np.ndarray,)) and not position.size == 3:
-            return -1
-        elif isinstance(position, (list, tuple)) and not len(position) == 3:
-            return -1
-        else:
-            self._position_time_trace.append(
-                np.array([time.time(), position[0], position[1], position[2]]))
-
-    def get_coords_in_sample(self):
-        """ Returns the coordinates of the POI relative to the sample.
-
-        @return float[3]: the POI coordinates.
-        """
-
-        return self._coords_in_sample
-
-    def set_name(self, name=None):
-        """ Sets the name of the poi.
-
-        @param string name: name to be set.
-
-        @return int: error code (0:OK, -1:error)
-        """
-        if self._name is 'crosshair' or self._name is 'sample':
-            #            self.log.error('You can not change the name of the crosshair.')
-            return -1
-        if name is not None:
-            self._name = name
-            return 0
-        if len(self._position_time_trace) > 0:
-            self._name = time.strftime('Point_%Y%m%d_%M%S%', self._creation_time)
-            return -1
-        else:
-            self._name = time.strftime('Point_%Y%m%d_%M%S%')
-            return -1
-
-    def get_name(self):
-        """ Returns the name of the poi.
-
-        @return string: name
-        """
-        return self._name
-
-    def get_key(self):
-        """ Returns the dictionary key of the poi.
-
-        @return string: key
-        """
-        return self._key
-
-    def get_trace(self):  # TODO: instead of "trace": drift_log, history,
-        """ Returns the whole position time trace as array.
-
-        @return float[][4]: the whole position time trace
-        """
-
-        return np.array(self._position_time_trace)
-
-    def delete_last_point(self):  # TODO:Rename to delete_last_position
-        """ Delete the last point in the trace.
-
-        @return float[4]: the point just deleted.
-        """
-
-        if len(self._position_time_trace) > 0:
-            return self._position_time_trace.pop()
-        else:
-            return [-1., -1., -1., -1.]
-
-
-class PoiManagerLogic(GenericLogic):
-
-    """
-    This is the Logic class for mapping and tracking bright features in the confocal scan.
-    """
-    _modclass = 'poimanagerlogic'
-    _modtype = 'logic'
-    # declare connectors
-    _in = {'optimizer1': 'OptimizerLogic',
-           'scannerlogic': 'ConfocalLogic',
-           'savelogic': 'SaveLogic',
-           }
-    _out = {'poimanagerlogic': 'PoiManagerLogic'}
-
-    signal_timer_updated = QtCore.Signal()
-    signal_poi_updated = QtCore.Signal()
-
-    def __init__(self, manager, name, config, **kwargs):
-        # declare actions for state transitions
-        state_actions = {'onactivate': self.activation, 'ondeactivate': self.deactivation}
-        GenericLogic.__init__(self, manager, name, config, state_actions, **kwargs)
-
-        self.log.info('The following configuration was found.')
-
-        # checking for the right configuration
-        for key in config.keys():
-            self.log.info('{}: {}'.format(key, config[key]))
-
-        self.roi_name = ''
-        self.track_point_list = dict()
-        self._current_poi_key = None
-        self.go_to_crosshair_after_refocus = False  # default value
-
-        # timer and its handling for the periodic refocus
-        self.timer = None
-        self.time_left = 0
-        self.timer_step = 0
-        self.timer_duration = 300
-
-        # locking for thread safety
-        self.threadlock = Mutex()
-
-    def activation(self, e):
-        """ Initialisation performed during activation of the module.
-        """
-
-        self._optimizer_logic = self.connector['in']['optimizer1']['object']
-#        print("Optimizer Logic is", self._optimizer_logic)
-        self._confocal_logic = self.connector['in']['scannerlogic']['object']
-#        print("Confocal Logic is", self._confocal_logic)
-        self._save_logic = self.connector['in']['savelogic']['object']
-
-        # initally add crosshair to the pois
-        crosshair = PoI(point=[0, 0, 0], name='crosshair')
-        crosshair._key = 'crosshair'
-        self.track_point_list[crosshair._key] = crosshair
-
-        # initally add sample to the pois
-        sample = PoI(point=[0, 0, 0], name='sample')
-        sample._key = 'sample'
-        self.track_point_list[sample._key] = sample
-
-        # listen for the refocus to finish
-        self._optimizer_logic.signal_refocus_finished.connect(self._refocus_done)
-
-        # listen for the deactivation of a POI caused by moving to a different position
-        self._confocal_logic.signal_change_position.connect(self.user_move_deactivates_poi)
-
-        self.testing()
-
-        # Initialise the roi_map_data (xy confocal image)
-        self.roi_map_data = self._confocal_logic.xy_image
-
-        # A POI is active if the scanner is at that POI
-        self.active_poi = None
-
-    def user_move_deactivates_poi(self, tag):
-        if tag != 'optimizer':
-            self._deactivate_poi()
-
-    def testing(self):
-        """ Debug function for testing. """
-        pass
-
-    def add_poi(self, position=None, key=None, emit_change=True):
-        """ Creates a new poi and adds it to the list.
-
-        @return int: key of this new poi
-
-        A position can be provided (such as during re-loading a saved ROI).
-        If no position is provided, then the current crosshair position is used.
-        """
-        # If there are only 2 POIs (sample and crosshair) then the newly added POI needs to start the sample drift logging.
-        if len(self.track_point_list) == 2:
-            self.track_point_list['sample']._creation_time = time.time()
-            self.track_point_list['sample'].delete_last_point()
-            self.track_point_list['sample'].add_position_to_trace(position=[0, 0, 0])
-            self.track_point_list['sample'].set_coords_in_sample(coords=[0, 0, 0])
-
-        if position is None:
-            position = self._confocal_logic.get_position()
-
-        new_track_point = PoI(point=position, key=key)
-        self.track_point_list[new_track_point.get_key()] = new_track_point
-
-        # The POI coordinates are set relative to the last known sample position
-        most_recent_sample_pos = self.track_point_list['sample'].get_trace()[-1, :][1:4]
-        this_poi_coords = position - most_recent_sample_pos
-        new_track_point.set_coords_in_sample(coords=this_poi_coords)
-
-        # Since POI was created at current scanner position, it automatically
-        # becomes the active POI.
-        self.set_active_poi(poi=new_track_point)
-
-        if emit_change:
-            self.signal_poi_updated.emit()
-
-        return new_track_point.get_key()
-
-    def deactivation(self, e):
-        return
-
-    def get_confocal_image_data(self):
-        """ Get the current confocal xy scan data to hold as image of ROI"""
-
-        # get the roi_map_data (xy confocal image)
-        self.roi_map_data = self._confocal_logic.xy_image
-
-    def get_all_pois(self, abc_sort=False):
-        """ Returns a list of the names of all existing trackpoints.
-
-        @return string[]: List of names of the pois
-
-        Also crosshair and sample are included.
-        """
-        if abc_sort is False:
-            return sorted(self.track_point_list.keys())
-
-        elif abc_sort is True:
-            # First create a dictionary with poikeys indexed against names
-            poinames = [''] * len(self.track_point_list.keys())
-            for i, poikey in enumerate(self.track_point_list.keys()):
-                poiname = self.track_point_list[poikey].get_name()
-                poinames[i] = [poiname, poikey]
-
-            # Sort names in the way that humans expect (site1, site2, site11, etc)
-
-            # Regular expressions to make sorting key
-            convert = lambda text: int(text) if text.isdigit() else text
-            alphanum_key = lambda key: [convert(c) for c in re.split('([0-9]+)', key[0])]
-            # Now we can sort poinames by name and return keys in that order
-            return [key for [name, key] in sorted(poinames, key=alphanum_key)]
-
-        else:
-            # TODO: produce sensible error about unknown value of abc_sort.
-            print('fix TODO!')
-
-        # TODO: Find a way to return a list of POI keys sorted in order of the POI names.
-
-    def delete_poi(self, poikey=None):
-        """ Completely deletes the whole given poi.
-
-        @param string poikey: the key of the poi
-
-        @return int: error code (0:OK, -1:error)
-
-        Does not delete the crosshair and sample.
-        """
-
-        if poikey is not None and poikey in self.track_point_list.keys():
-            if poikey is 'crosshair' or poikey is 'sample':
-                self.log.warning('You cannot delete the crosshair or sample.')
-                return -1
-            del self.track_point_list[poikey]
-            self.signal_poi_updated.emit()
-            return 0
-        else:
-            self.log.error('X. The given POI ({}) does not exist.'.format(
-                poikey))
-            return -1
-
-    def optimise_poi(self, poikey=None):
-        """ Starts the optimisation procedure for the given poi.
-
-        @param string poikey: the key of the poi
-
-        @return int: error code (0:OK, -1:error)
-
-        This is threaded, so it returns directly.
-        The function _refocus_done handles the data when the optimisation returns.
-        """
-
-        if poikey is not None and poikey in self.track_point_list.keys():
-            self.track_point_list['crosshair'].add_position_to_trace(position=self._confocal_logic.get_position())
-            self._current_poi_key = poikey
-            self._optimizer_logic.start_refocus(initial_pos=self.get_poi_position(poikey=poikey), caller_tag='poimanager')
-            return 0
-        else:
-            self.log.error('Z. The given POI ({}) does not exist.'.format(
-                poikey))
-            return -1
-
-    def go_to_poi(self, poikey=None):
-        """ Goes to the given poi and saves it as the current one.
-
-        @param string poikey: the key of the poi
-
-        @return int: error code (0:OK, -1:error)
-        """
-        if poikey is not None and poikey in self.track_point_list.keys():
-            self._current_poi_key = poikey
-            x, y, z = self.get_poi_position(poikey=poikey)
-            self._confocal_logic.set_position('poimanager', x=x, y=y, z=z)
-        else:
-            self.log.error('F. The given POI ({}) does not exist.'.format(
-                poikey))
-            return -1
-
-        # This is now the active POI to send to save logic for naming in any saved filenames.
-        self.set_active_poi(poi=self.track_point_list[poikey])
-
-    def get_poi_position(self, poikey=None):
-        """ Returns the current position of the given poi, calculated from the
-        POI coords in sample and the current sample position.
-
-        @param string poikey: the key of the poi
-
-        @return
-        """
-
-        if poikey is not None and poikey in self.track_point_list.keys():
-
-            poi_coords = self.track_point_list[poikey].get_coords_in_sample()
-            sample_pos = self.track_point_list['sample'].get_trace()[-1, :][1:4]
-
-            return sample_pos + poi_coords
-
-        else:
-            self.log.error('G. The given POI ({}) does not exist.'.format(
-                poikey))
-            return [-1., -1., -1.]
-
-    def set_new_position(self, poikey=None, point=None):
-        """ 
-        Moves the given POI to a new position, and uses this information to update 
-        the sample position.
-
-        @param string poikey: the key of the poi
-        @param float[3] point: coordinates of the next point
-
-        @return int: error code (0:OK, -1:error)
-        """
-
-        # If no new point is given, take the current confocal crosshair position
-        if point is None:
-            point = self._confocal_logic.get_position()
-
-        if poikey is not None and poikey in self.track_point_list.keys():
-            if len(point) != 3:
-                self.log.error('Length of set poi is not 3.')
-                return -1
-            # Add new position to trace of POI
-            self.track_point_list[poikey].add_position_to_trace(position=point)
-
-            # Calculate sample shift and add it to the trace of 'sample' POI
-            sample_shift = point - self.get_poi_position(poikey=poikey)
-            sample_shift += self.track_point_list['sample'].get_trace()[-1, :][1:4]
-            self.track_point_list['sample'].add_position_to_trace(position=sample_shift)
-            
-            # signal POI has been updated (this will cause GUI to redraw)
-            if (poikey is not 'crosshair') and (poikey is not 'sample'):
-                self.signal_poi_updated.emit()
-
-            return 0
-
-        self.log.error('J. The given POI ({}) does not exist.'.format(poikey))
-        return -1
-
-    def move_coords(self, poikey=None, point=None):
-        """Updates the coords of a given POI, and adds a point to the POI history, but DOES NOT update the sample position.
-        """
-        if point is None:
-            point = self._confocal_logic.get_position()
-
-        if poikey is not None and poikey in self.track_point_list.keys():
-            if len(point) != 3:
-                self.log.error('Length of set poi is not 3.')
-                return -1
-            this_poi = self.track_point_list[poikey]
-            return_val = this_poi.add_position_to_trace(position=point)
-
-            sample_pos = self.track_point_list['sample'].get_trace()[-1, :][1:4]
-
-            new_coords = point - sample_pos
-
-            this_poi.set_coords_in_sample(new_coords)
-
-            self.signal_poi_updated.emit()
-
-            return return_val
-
-<<<<<<< HEAD
-        self.log.error('J. The given POI ({}) does not exist.'.format(poikey))
-=======
-        self.logMsg('JJ. The given POI ({}) does not exist.'.format(poikey),
-                    msgType='error')
->>>>>>> 83252031
-        return -1
-
-    def rename_poi(self, poikey=None, name=None, emit_change=True):
-        """ Sets the name of the given poi.
-
-        @param string poikey: the key of the poi
-        @param string name: name of the poi to be set
-
-        @return int: error code (0:OK, -1:error)
-        """
-
-        if poikey is not None and name is not None and poikey in self.track_point_list.keys():
-
-            success = self.track_point_list[poikey].set_name(name=name)
-
-            # if this is the active POI then we need to update poi tag in savelogic
-            if self.track_point_list[poikey] == self.active_poi:
-                self.update_poi_tag_in_savelogic()
-
-            if emit_change:
-                self.signal_poi_updated.emit()
-
-            return success
-
-        else:
-            self.log.error('AAAThe given POI ({}) does not exist.'.format(
-                poikey))
-            return -1
-
-    def delete_last_point(self, poikey=None):
-        """ Deletes the last tracked point from the trace of the given poi.
-
-        @param string poikey: the key of the poi
-
-        @return int: error code (0:OK, -1:error)
-        """
-
-        if poikey is not None and poikey in self.track_point_list.keys():
-            self.track_point_list['sample'].delete_last_point()
-            self.signal_poi_updated.emit()
-            return self.track_point_list[poikey].delete_last_point()
-        else:
-            self.log.error('C. The given POI ({}) does not exist.'.format(
-                poikey))
-            return -1
-
-    def get_trace(self, poikey=None):
-        """ Get the full time trace of the given poi.
-
-        @param string poikey: the key of the poi for the trace
-
-        @return int: error code (0:OK, -1:error)
-        """
-
-        if poikey is not None and poikey in self.track_point_list.keys():
-            return self.track_point_list[poikey].get_trace()
-        else:
-            self.log.error('C. The given POI ({}) does not exist.'.format(
-                poikey))
-            return [-1., -1., -1, -1]
-
-    def set_current_poi(self, poikey=None):
-        """ Set the internal current poi.
-
-        @param string poikey: the key of the current poi to be set
-
-        @return int: error code (0:OK, -1:error)
-        """
-
-        if poikey is not None and poikey in self.track_point_list.keys():
-            self._current_poi_key = poikey
-            return 0
-        else:
-            self.log.error('B. The given POI ({}) does not exist.'.format(
-                poikey))
-            return -1
-
-    def start_periodic_refocus(self, duration=None, poikey=None):
-        """ Starts the perodic refocussing of the poi.
-
-        @param float duration: (optional) the time between periodic optimization
-        @param string poikey: (optional) the key of the current poi to be set and refocussed on.
-
-        @return int: error code (0:OK, -1:error)
-        """
-        if duration is not None:
-            self.timer_duration = duration
-        else:
-            self.log.warning('No timer duration given, using {} s.'.format(
-                self.timer_duration))
-
-        if poikey is not None and poikey in self.track_point_list.keys():
-            self._current_poi_key = poikey
-
-        self.log.info('Periodic refocus on {}.'.format(self._current_poi_key))
-
-        self.timer_step = 0
-        self.timer = QtCore.QTimer()
-        self.timer.setSingleShot(False)
-        self.timer.timeout.connect(self._periodic_refocus_loop)
-        self.timer.start(300)
-        return 0
-
-    def change_periodic_optimize_duration(self, duration=None):
-        """ Change the duration of the periodic optimize timer during active
-        periodic refocussing.
-
-        @param float duration: (optional) the time between periodic optimization.
-        """
-        if duration is not None:
-            self.timer_duration = duration
-        else:
-            self.log.warning('No timer duration given, using {} s.'.format(
-                self.timer_duration))
-
-    def _periodic_refocus_loop(self):
-        """ This is the looped function that does the actual periodic refocus.
-
-        If the time has run out, it refocussed the current poi.
-        Otherwise it just updates the time that is left.
-        """
-        self.time_left = self.timer_step - time.time() + self.timer_duration
-        self.signal_timer_updated.emit()
-        if self.time_left <= 0:
-            self.timer_step = time.time()
-            self.optimise_poi(poikey=self._current_poi_key)
-
-    def stop_periodic_refocus(self):
-        """ Stops the perodic refocussing of the poi.
-
-        @return int: error code (0:OK, -1:error)
-        """
-        if self.timer is None:
-            self.log.warning('No timer to stop.')
-            return -1
-        self.timer.stop()
-        self.timer = None
-        return 0
-
-    def _refocus_done(self, caller_tag, optimal_pos):
-        """ Gets called automatically after the refocus is done and saves the new point.
-
-        Also it tracks the sample and may go back to the crosshair.
-
-        @return int: error code (0:OK, -1:error)
-        """
-        # We only need x, y, z
-        optimized_position = optimal_pos[0:3]
-
-        # If the refocus was on the crosshair, then only update crosshair POI and don't
-        # do anything with sample position.
-        if caller_tag == 'confocalgui':
-            self.track_point_list['crosshair'].add_position_to_trace(position=optimized_position)
-
-        # If the refocus was initiated here by poimanager, then update POI and sample
-        elif caller_tag == 'poimanager':
-
-            if self._current_poi_key is not None and self._current_poi_key in self.track_point_list.keys():
-
-                self.set_new_position(poikey=self._current_poi_key, point=optimized_position)
-
-                if self.go_to_crosshair_after_refocus:
-                    temp_key = self._current_poi_key
-                    self.go_to_poi(poikey='crosshair')
-                    self._current_poi_key = temp_key
-                else:
-                    self.go_to_poi(poikey=self._current_poi_key)
-                return 0
-            else:
-                self.log.error('W. The given POI ({}) does not exist.'.format(
-                    self._current_poi_key))
-                return -1
-
-        else:
-            self.log.error('Unknown caller_tag for the optimizer. POI '
-                    'Manager does not know what to do with optimized '
-                    'position, and has done nothing.')
-
-    def reset_roi(self):
-
-        del self.track_point_list
-
-        self.track_point_list = dict()
-
-        self.roi_name = ''
-
-        # initally add crosshair to the pois
-        crosshair = PoI(point=[0, 0, 0], name='crosshair')
-        crosshair._key = 'crosshair'
-        self.track_point_list[crosshair._key] = crosshair
-
-        # Re-initialise sample in the poi list
-        sample = PoI(point=[0, 0, 0], name='sample')
-        sample._key = 'sample'
-        self.track_point_list[sample._key] = sample
-
-        self.signal_poi_updated.emit()
-
-    def set_active_poi(self, poi=None):
-        """
-        Set the active POI object.
-        """
-
-        # If poi is the current active POI then we don't do anything
-        if poi == self.active_poi:
-            return
-        else:
-
-            self.active_poi = poi
-
-            self.update_poi_tag_in_savelogic()
-
-    def _deactivate_poi(self):
-        self.set_active_poi(poi=None)
-
-    def update_poi_tag_in_savelogic(self):
-
-        if self.active_poi is not None:
-            self._save_logic.active_poi_name = self.active_poi.get_name()
-        else:
-            self._save_logic.active_poi_name = ''
-
-    def save_poi_map_as_roi(self):
-        '''Save a list of POIs with their coordinates to a file.
-        '''
-        # File path and name
-        filepath = self._save_logic.get_path_for_module(module_name='ROIs')
-
-        # We will fill the data OderedDict to send to savelogic
-        data = OrderedDict()
-
-        # Lists for each column of the output file
-        poinames = []
-        poikeys = []
-        x_coords = []
-        y_coords = []
-        z_coords = []
-
-        for poikey in self.get_all_pois(abc_sort=True):
-            if poikey is not 'sample' and poikey is not 'crosshair':
-                thispoi = self.track_point_list[poikey]
-
-                poinames.append(thispoi.get_name())
-                poikeys.append(poikey)
-                x_coords.append(thispoi.get_coords_in_sample()[0])
-                y_coords.append(thispoi.get_coords_in_sample()[1])
-                z_coords.append(thispoi.get_coords_in_sample()[2])
-
-        data['POI Name'] = poinames
-        data['POI Key'] = poikeys
-        data['X'] = x_coords
-        data['Y'] = y_coords
-        data['Z'] = z_coords
-
-        self._save_logic.save_data(data, filepath, filelabel=self.roi_name, as_text=True)
-
-        self.log.debug('ROI saved to:\n{0}'.format(filepath))
-
-        return 0
-
-    def load_roi_from_file(self, filename=None):
-
-        if filename is None:
-            return -1
-
-        roifile = open(filename, 'r')
-
-        for line in roifile:
-            if line[0] != '#' and line.split()[0] != 'NaN':
-                saved_poi_name = line.split()[0]
-                saved_poi_key = line.split()[1]
-                saved_poi_coords = [
-                    float(line.split()[2]), float(line.split()[3]), float(line.split()[4])]
-
-                this_poi_key = self.add_poi(position=saved_poi_coords, key=saved_poi_key, emit_change=False)
-                self.rename_poi(poikey=this_poi_key, name=saved_poi_name, emit_change=False)
-
-        roifile.close()
-<<<<<<< HEAD
-
-=======
-      
->>>>>>> 83252031
-        # Now that all the POIs are created, emit the signal for other things (ie gui) to update
-        self.signal_poi_updated.emit()
-
-        return 0
-
-    def triangulate(self, r, a1, b1, c1, a2, b2, c2):
-        """ Reorients a coordinate r that is known relative to reference points a1, b1, c1 to
-            produce a new vector rnew that has exactly the same relation to rotated/shifted/tilted
-            reference positions a2, b2, c2.
-
-            @param np.array r: position to be remapped.
-
-            @param np.array a1: initial location of ref1.
-
-            @param np.array a2: final location of ref1.
-
-            @param np.array b1, b2, c1, c2: similar for ref2 and ref3
-        """
-
-        ab_old = b1 - a1
-        ac_old = c1 - a1
-
-        ab_new = b2 - a2
-        ac_new = c2 - a2
-
-        # Firstly, find the angle to rotate ab_old onto ab_new.  This rotation must be done in
-        # the plane that contains these two vectors, which means rotating about an axis
-        # perpendicular to both of them (the cross product).
-
-        axis1 = np.cross(ab_old, ab_new)  # Only works if ab_old and ab_new are not parallel
-        axis1length = np.sqrt((axis1 * axis1).sum())
-
-        if axis1length == 0:
-            ab_olddif = ab_old + np.array([100, 0, 0])
-            axis1 = np.cross(ab_old, ab_olddif)
-
-        # normalising the axis1 vector
-        axis1 = axis1 / np.sqrt((axis1 * axis1).sum())
-
-        # The dot product gives the angle between ab_old and ab_new
-        dot = np.dot(ab_old, ab_new)
-        x_modulus = np.sqrt((ab_old * ab_old).sum())
-        y_modulus = np.sqrt((ab_new * ab_new).sum())
-
-        # float errors can cause the division to be slightly above 1 for 90 degree rotations, which
-        # will confuse arccos.
-        cos_angle = min(dot / x_modulus / y_modulus, 1)
-
-        angle1 = np.arccos(cos_angle)  # angle in radians
-
-        # Construct a rotational matrix for axis1
-        n1 = axis1[0]
-        n2 = axis1[1]
-        n3 = axis1[2]
-
-        m1 = np.matrix(((((n1*n1)*(1-np.cos(angle1))+np.cos(angle1)), ((n1*n2)*(1-np.cos(angle1))-n3*np.sin(angle1)), ((n1*n3)*(1-np.cos(angle1))+n2*np.sin(angle1))),
-                        (((n2*n1)*(1-np.cos(angle1))+n3*np.sin(angle1)), ((n2*n2)*(1-np.cos(angle1))+np.cos(angle1)), ((n2*n3)*(1-np.cos(angle1))-n1*np.sin(angle1))),
-                        (((n3*n1)*(1-np.cos(angle1))-n2*np.sin(angle1)), ((n3*n2)*(1-np.cos(angle1))+n1*np.sin(angle1)), ((n3*n3)*(1-np.cos(angle1))+np.cos(angle1)))))
-
-        # Now that ab_old can be rotated to overlap with ab_new, we need to rotate in another
-        # axis to fix "tilt".  By choosing ab_new as the rotation axis we ensure that the
-        # ab vectors stay where they need to be.
-
-        # ac_old_rot is the rotated ac_old (around axis1).  We need to find the angle to rotate
-        # ac_old_rot around ab_new to get ac_new.
-        ac_old_rot = np.array(np.dot(m1, ac_old))[0]
-
-        axis2 = -ab_new  # TODO: check maths to find why this negative sign is necessary.  Empirically it is now working.
-        axis2 = axis2 / np.sqrt((axis2 * axis2).sum())
-
-        # To get the angle of rotation it is most convenient to work in the plane for which axis2 is the normal.
-        # We must project vectors ac_old_rot and ac_new into this plane.
-        a = ac_old_rot - np.dot(ac_old_rot, axis2) * axis2  # projection of ac_old_rot in the plane of rotation about axis2
-        b = ac_new - np.dot(ac_new, axis2) * axis2  # projection of ac_new in the plane of rotation about axis2
-
-        # The dot product gives the angle of rotation around axis2
-        dot = np.dot(a, b)
-
-        x_modulus = np.sqrt((a * a).sum())
-        y_modulus = np.sqrt((b * b).sum())
-        cos_angle = min(dot / x_modulus / y_modulus, 1)  # float errors can cause the division to be slightly above 1 for 90 degree rotations, which will confuse arccos.
-        angle2 = np.arccos(cos_angle)  # angle in radians
-
-        # Construct a rotation matrix around axis2
-        n1 = axis2[0]
-        n2 = axis2[1]
-        n3 = axis2[2]
-
-        m2 = np.matrix(((((n1*n1)*(1-np.cos(angle2))+np.cos(angle2)),((n1*n2)*(1-np.cos(angle2))-n3*np.sin(angle2)),((n1*n3)*(1-np.cos(angle2))+n2*np.sin(angle2))),
-                        (((n2*n1)*(1-np.cos(angle2))+n3*np.sin(angle2)),((n2*n2)*(1-np.cos(angle2))+np.cos(angle2)),((n2*n3)*(1-np.cos(angle2))-n1*np.sin(angle2))),
-                        (((n3*n1)*(1-np.cos(angle2))-n2*np.sin(angle2)),((n3*n2)*(1-np.cos(angle2))+n1*np.sin(angle2)),((n3*n3)*(1-np.cos(angle2))+np.cos(angle2)))))
-
-        # To find the new position of r, displace by (a2 - a1) and do the rotations
-        a1r = r - a1
-
-        rnew = a2 + np.array(np.dot(m2, np.array(np.dot(m1, a1r))[0]))[0]
-
-        return rnew
-
-    def reorient_roi(self, ref1_coords, ref2_coords, ref3_coords, ref1_newpos, ref2_newpos, ref3_newpos):
-        """ Move and rotate the ROI to a new position specified by the newpos of 3 reference POIs from the saved ROI.
-
-        @param ref1_coords: coordinates (from ROI save file) of reference 1.
-
-        @param ref2_coords: similar, ref2.
-
-        @param ref3_coords: similar, ref3.
-
-        @param ref1_newpos: the new (current) position of POI reference 1.
-
-        @param ref2_newpos: similar, ref2.
-
-        @param ref3_newpos: similar, ref3.
-        """
-
-        for poikey in self.get_all_pois(abc_sort=True):
-            if poikey is not 'sample' and poikey is not 'crosshair':
-                thispoi = self.track_point_list[poikey]
-
-                old_coords = thispoi.get_coords_in_sample()
-
-                new_coords = self.triangulate(old_coords, ref1_coords, ref2_coords, ref3_coords, ref1_newpos, ref2_newpos, ref3_newpos)
-
-                self.move_coords(poikey=poikey, point=new_coords)
-
-    def autofind_pois(self, neighborhood_size = 1, min_threshold = 10000, max_threshold = 1e6):
-        """Automatically search the xy scan image for POIs.
-
-        @param neighborhood_size: size in microns.  Only the brightest POI per neighborhood will be found.
-
-        @param min_threshold: POIs must have c/s above this threshold.
-
-        @param max_threshold: POIs must have c/s below this threshold.
-        """
-
-        # Calculate the neighborhood size in pixels from the image range and resolution
-        x_range_microns = np.max(self.roi_map_data[:, :, 0]) - np.min(self.roi_map_data[:, :, 0])
-        y_range_microns = np.max(self.roi_map_data[:, :, 1]) - np.min(self.roi_map_data[:, :, 1])
-        y_pixels = len(self.roi_map_data)
-        x_pixels = len(self.roi_map_data[1,:])
-
-        pixels_per_micron = np.max([x_pixels, y_pixels]) / np.max([x_range_microns, y_range_microns])
-        # The neighborhood in pixels is nbhd_size * pixels_per_um, but it must be 1 or greater
-        neighborhood_pix = int(np.max([math.ceil(pixels_per_micron * neighborhood_size), 1]))
-
-        data = self.roi_map_data[:, :, 3]
-
-        data_max = filters.maximum_filter(data, neighborhood_pix)
-        maxima = (data == data_max)
-        data_min = filters.minimum_filter(data, 3*neighborhood_pix)
-        diff = ((data_max - data_min) > min_threshold)
-        maxima[diff == False] = 0
-
-        labeled, num_objects = ndimage.label(maxima)
-        xy = np.array(ndimage.center_of_mass(data, labeled, range(1, num_objects+1)))
-
-        for count, pix_pos in enumerate(xy):
-            poi_pos = self.roi_map_data[pix_pos[0], pix_pos[1], :][0:3]
-            this_poi_key = self.add_poi(position = poi_pos, emit_change=False)
-            self.rename_poi(poikey=this_poi_key, name='spot'+str(count), emit_change=False)
-
-        # Now that all the POIs are created, emit the signal for other things (ie gui) to update
-        self.signal_poi_updated.emit()
+        # Now that all the POIs are created, emit the signal for other things (ie gui) to update
+        self.signal_poi_updated.emit()
+
+        return 0
+
+    def triangulate(self, r, a1, b1, c1, a2, b2, c2):
+        """ Reorients a coordinate r that is known relative to reference points a1, b1, c1 to
+            produce a new vector rnew that has exactly the same relation to rotated/shifted/tilted
+            reference positions a2, b2, c2.
+
+            @param np.array r: position to be remapped.
+
+            @param np.array a1: initial location of ref1.
+
+            @param np.array a2: final location of ref1.
+
+            @param np.array b1, b2, c1, c2: similar for ref2 and ref3
+        """
+
+        ab_old = b1 - a1
+        ac_old = c1 - a1
+
+        ab_new = b2 - a2
+        ac_new = c2 - a2
+
+        # Firstly, find the angle to rotate ab_old onto ab_new.  This rotation must be done in
+        # the plane that contains these two vectors, which means rotating about an axis
+        # perpendicular to both of them (the cross product).
+
+        axis1 = np.cross(ab_old, ab_new)  # Only works if ab_old and ab_new are not parallel
+        axis1length = np.sqrt((axis1 * axis1).sum())
+
+        if axis1length == 0:
+            ab_olddif = ab_old + np.array([100, 0, 0])
+            axis1 = np.cross(ab_old, ab_olddif)
+
+        # normalising the axis1 vector
+        axis1 = axis1 / np.sqrt((axis1 * axis1).sum())
+
+        # The dot product gives the angle between ab_old and ab_new
+        dot = np.dot(ab_old, ab_new)
+        x_modulus = np.sqrt((ab_old * ab_old).sum())
+        y_modulus = np.sqrt((ab_new * ab_new).sum())
+
+        # float errors can cause the division to be slightly above 1 for 90 degree rotations, which
+        # will confuse arccos.
+        cos_angle = min(dot / x_modulus / y_modulus, 1)
+
+        angle1 = np.arccos(cos_angle)  # angle in radians
+
+        # Construct a rotational matrix for axis1
+        n1 = axis1[0]
+        n2 = axis1[1]
+        n3 = axis1[2]
+
+        m1 = np.matrix(((((n1*n1)*(1-np.cos(angle1))+np.cos(angle1)), ((n1*n2)*(1-np.cos(angle1))-n3*np.sin(angle1)), ((n1*n3)*(1-np.cos(angle1))+n2*np.sin(angle1))),
+                        (((n2*n1)*(1-np.cos(angle1))+n3*np.sin(angle1)), ((n2*n2)*(1-np.cos(angle1))+np.cos(angle1)), ((n2*n3)*(1-np.cos(angle1))-n1*np.sin(angle1))),
+                        (((n3*n1)*(1-np.cos(angle1))-n2*np.sin(angle1)), ((n3*n2)*(1-np.cos(angle1))+n1*np.sin(angle1)), ((n3*n3)*(1-np.cos(angle1))+np.cos(angle1)))))
+
+        # Now that ab_old can be rotated to overlap with ab_new, we need to rotate in another
+        # axis to fix "tilt".  By choosing ab_new as the rotation axis we ensure that the
+        # ab vectors stay where they need to be.
+
+        # ac_old_rot is the rotated ac_old (around axis1).  We need to find the angle to rotate
+        # ac_old_rot around ab_new to get ac_new.
+        ac_old_rot = np.array(np.dot(m1, ac_old))[0]
+
+        axis2 = -ab_new  # TODO: check maths to find why this negative sign is necessary.  Empirically it is now working.
+        axis2 = axis2 / np.sqrt((axis2 * axis2).sum())
+
+        # To get the angle of rotation it is most convenient to work in the plane for which axis2 is the normal.
+        # We must project vectors ac_old_rot and ac_new into this plane.
+        a = ac_old_rot - np.dot(ac_old_rot, axis2) * axis2  # projection of ac_old_rot in the plane of rotation about axis2
+        b = ac_new - np.dot(ac_new, axis2) * axis2  # projection of ac_new in the plane of rotation about axis2
+
+        # The dot product gives the angle of rotation around axis2
+        dot = np.dot(a, b)
+
+        x_modulus = np.sqrt((a * a).sum())
+        y_modulus = np.sqrt((b * b).sum())
+        cos_angle = min(dot / x_modulus / y_modulus, 1)  # float errors can cause the division to be slightly above 1 for 90 degree rotations, which will confuse arccos.
+        angle2 = np.arccos(cos_angle)  # angle in radians
+
+        # Construct a rotation matrix around axis2
+        n1 = axis2[0]
+        n2 = axis2[1]
+        n3 = axis2[2]
+
+        m2 = np.matrix(((((n1*n1)*(1-np.cos(angle2))+np.cos(angle2)),((n1*n2)*(1-np.cos(angle2))-n3*np.sin(angle2)),((n1*n3)*(1-np.cos(angle2))+n2*np.sin(angle2))),
+                        (((n2*n1)*(1-np.cos(angle2))+n3*np.sin(angle2)),((n2*n2)*(1-np.cos(angle2))+np.cos(angle2)),((n2*n3)*(1-np.cos(angle2))-n1*np.sin(angle2))),
+                        (((n3*n1)*(1-np.cos(angle2))-n2*np.sin(angle2)),((n3*n2)*(1-np.cos(angle2))+n1*np.sin(angle2)),((n3*n3)*(1-np.cos(angle2))+np.cos(angle2)))))
+
+        # To find the new position of r, displace by (a2 - a1) and do the rotations
+        a1r = r - a1
+
+        rnew = a2 + np.array(np.dot(m2, np.array(np.dot(m1, a1r))[0]))[0]
+
+        return rnew
+
+    def reorient_roi(self, ref1_coords, ref2_coords, ref3_coords, ref1_newpos, ref2_newpos, ref3_newpos):
+        """ Move and rotate the ROI to a new position specified by the newpos of 3 reference POIs from the saved ROI.
+
+        @param ref1_coords: coordinates (from ROI save file) of reference 1.
+
+        @param ref2_coords: similar, ref2.
+
+        @param ref3_coords: similar, ref3.
+
+        @param ref1_newpos: the new (current) position of POI reference 1.
+
+        @param ref2_newpos: similar, ref2.
+
+        @param ref3_newpos: similar, ref3.
+        """
+
+        for poikey in self.get_all_pois(abc_sort=True):
+            if poikey is not 'sample' and poikey is not 'crosshair':
+                thispoi = self.track_point_list[poikey]
+
+                old_coords = thispoi.get_coords_in_sample()
+
+                new_coords = self.triangulate(old_coords, ref1_coords, ref2_coords, ref3_coords, ref1_newpos, ref2_newpos, ref3_newpos)
+
+                self.move_coords(poikey=poikey, point=new_coords)
+
+    def autofind_pois(self, neighborhood_size = 1, min_threshold = 10000, max_threshold = 1e6):
+        """Automatically search the xy scan image for POIs.
+
+        @param neighborhood_size: size in microns.  Only the brightest POI per neighborhood will be found.
+
+        @param min_threshold: POIs must have c/s above this threshold.
+
+        @param max_threshold: POIs must have c/s below this threshold.
+        """
+
+        # Calculate the neighborhood size in pixels from the image range and resolution
+        x_range_microns = np.max(self.roi_map_data[:, :, 0]) - np.min(self.roi_map_data[:, :, 0])
+        y_range_microns = np.max(self.roi_map_data[:, :, 1]) - np.min(self.roi_map_data[:, :, 1])
+        y_pixels = len(self.roi_map_data)
+        x_pixels = len(self.roi_map_data[1,:])
+
+        pixels_per_micron = np.max([x_pixels, y_pixels]) / np.max([x_range_microns, y_range_microns])
+        # The neighborhood in pixels is nbhd_size * pixels_per_um, but it must be 1 or greater
+        neighborhood_pix = int(np.max([math.ceil(pixels_per_micron * neighborhood_size), 1]))
+
+        data = self.roi_map_data[:, :, 3]
+
+        data_max = filters.maximum_filter(data, neighborhood_pix)
+        maxima = (data == data_max)
+        data_min = filters.minimum_filter(data, 3*neighborhood_pix)
+        diff = ((data_max - data_min) > min_threshold)
+        maxima[diff == False] = 0
+
+        labeled, num_objects = ndimage.label(maxima)
+        xy = np.array(ndimage.center_of_mass(data, labeled, range(1, num_objects+1)))
+
+        for count, pix_pos in enumerate(xy):
+            poi_pos = self.roi_map_data[pix_pos[0], pix_pos[1], :][0:3]
+            this_poi_key = self.add_poi(position = poi_pos, emit_change=False)
+            self.rename_poi(poikey=this_poi_key, name='spot'+str(count), emit_change=False)
+
+        # Now that all the POIs are created, emit the signal for other things (ie gui) to update
+        self.signal_poi_updated.emit()