--- conflicted
+++ resolved
@@ -1299,12 +1299,8 @@
             plt.plot(x_axis[0:i], data_log, 'ob')
             linear_result = self.make_linear_fit(axis=x_axis[0:i],data= data_log,add_parameters=None)
             
-<<<<<<< HEAD
             plt.plot(x_axis[0:i], linear_result.best_fit,'-r')
             plt.plot(x_axis[0:i], linear_result.init_fit,'-y')
-=======
-            plt.plot(x_axis[0:i-2], linear_result.best_fit)
->>>>>>> f487ea74
             plt.show()
             
             
@@ -1312,13 +1308,9 @@
             plt.plot(x_axis, data_noisy, 'ob')
             plt.plot(x_nice, mod.eval(x=x_nice, params=params), '-g')
             print(result.fit_report())
-<<<<<<< HEAD
             plt.plot(x_axis, result.init_fit, '-y', linewidth=2.0)
             plt.plot(x_axis, result.best_fit, '-r', linewidth=2.0)
 
-=======
-            plt.plot(x_axis, result.best_fit, '-r', linewidth=2.0)
->>>>>>> f487ea74
                 # plt.plot(x_axis, np.gradient(data_noisy), '-g', linewidth=2.0, )
             plt.show()
 #############################################################################################
@@ -1394,11 +1386,7 @@
                          params['offset'].value,'\n', 'beta',
                              params['beta'].value)            
             data_noisy = (mod.eval(x=x_axis, params=params)
-<<<<<<< HEAD
                           + 1.5* np.random.normal(size=x_axis.shape))
-=======
-                          + 0.5* np.random.normal(size=x_axis.shape))
->>>>>>> f487ea74
             
             result = self.make_stretchedexponentialdecay_fit(axis=x_axis, 
                                                              data=data_noisy, 
@@ -1450,6 +1438,7 @@
             plt.plot(x_nice, mod.eval(x=x_nice, params=params), '-g')
             print(result.fit_report())
             plt.plot(x_axis, result.best_fit, '-r', linewidth=2.0)
+            plt.plot(x_axis, result.init_fit, '-y', linewidth=2.0)
             #plt.plot(x_axis, np.gradient(data_noisy), '-g', linewidth=2.0, )
             plt.show()
 
@@ -1473,26 +1462,6 @@
             print(result.fit_report())
             plt.plot(x_axis, result.best_fit, '-r', linewidth=2.0)
             plt.plot(x_axis, result.init_fit, '-y', linewidth=2.0)
-<<<<<<< HEAD
-=======
-
-            plt.show()
-########################################################################################################################
-        def doublecompressedexponentialdecay_testing(self):
-
-            x_axis = np.linspace(1, 51, 100)
-            x_nice = np.linspace(x_axis[0], x_axis[-1], 100)
-            mod, params = self.make_doublecompressedexponentialdecay_model()
-            print('Parameters of the model', mod.param_names, ' with the independet variable', mod.independent_vars)
-
-            params['amplitude'].value = 2 + abs(np.random.normal(0,20))
-            params['lifetime'].value = 5 + abs(np.random.normal(0,10))
-            params['offset'].value = 1 + abs(np.random.normal(0, 20))
-            print('\n', 'amplitude', params['amplitude'].value, '\n', 'lifetime',
-                      params['lifetime'].value,'\n', 'offset', params['offset'].value)
-            data_noisy = (mod.eval(x=x_axis, params=params)
-                              + 0.1 * np.random.normal(size=x_axis.shape))
->>>>>>> f487ea74
 
             plt.show()
 
@@ -1519,9 +1488,4 @@
 #test.exponentialdecay_testing()
 #test.sineexponentialdecay_testing()
 #test.stretchedexponentialdecay_testing()
-<<<<<<< HEAD
 #test.linear_testing()
-=======
-test.linear_testing()
-#test.doublecompressedexponentialdecay_testing()
->>>>>>> f487ea74
