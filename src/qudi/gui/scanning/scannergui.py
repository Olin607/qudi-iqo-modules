# -*- coding: utf-8 -*-

"""
This file contains the qudi GUI for general Confocal control.

Copyright (c) 2021, the qudi developers. See the AUTHORS.md file at the top-level directory of this
distribution and on <https://github.com/Ulm-IQO/qudi-iqo-modules/>

This file is part of qudi.

Qudi is free software: you can redistribute it and/or modify it under the terms of
the GNU Lesser General Public License as published by the Free Software Foundation,
either version 3 of the License, or (at your option) any later version.

Qudi is distributed in the hope that it will be useful, but WITHOUT ANY WARRANTY;
without even the implied warranty of MERCHANTABILITY or FITNESS FOR A PARTICULAR PURPOSE.
See the GNU Lesser General Public License for more details.

You should have received a copy of the GNU Lesser General Public License along with qudi.
If not, see <https://www.gnu.org/licenses/>.
"""
import itertools
import os
from uuid import UUID
from typing import Union, Tuple, Optional, List

import numpy as np
from PySide2 import QtCore, QtGui, QtWidgets
from PySide2.QtWidgets import QAction

import qudi.util.uic as uic
from qudi.core.connector import Connector
from qudi.core.statusvariable import StatusVar
from qudi.core.configoption import ConfigOption
from qudi.interface.scanning_probe_interface import ScanData
from qudi.core.module import GuiBase

from qudi.gui.scanning.tilt_correction_dockwidget import TiltCorrectionDockWidget
from qudi.gui.scanning.axes_control_dockwidget import AxesControlDockWidget
from qudi.gui.scanning.optimizer_setting_dialog import OptimizerSettingsDialog
from qudi.gui.scanning.scan_settings_dialog import ScannerSettingDialog
from qudi.gui.scanning.scan_dockwidget import ScanDockWidget
from qudi.gui.scanning.optimizer_dockwidget import OptimizerDockWidget
from qudi.logic.scanning_data_logic import ScanningDataLogic
from qudi.logic.scanning_probe_logic import ScanningProbeLogic
from qudi.logic.scanning_optimize_logic import ScanningOptimizeLogic


class ConfocalMainWindow(QtWidgets.QMainWindow):
    """ Create the Mainwindow based on the corresponding *.ui file. """

    def __init__(self):
        # Get the path to the *.ui file
        this_dir = os.path.dirname(__file__)
        ui_file = os.path.join(this_dir, 'ui_scannergui.ui')

        # Load it
        super().__init__()
        uic.loadUi(ui_file, self)

        self.action_toggle_tilt_correction = ToggleIconsQAction(self, 'Tilt correction',
                                              "./artwork/icons/correct-tilt_toggle.svg",
                                              "./artwork/icons/correct-tilt_toggle_off.svg")
        self.action_toggle_tilt_correction.setToolTip("Toggle tilt correction. \nIf greyed out, you need to configure"
                                                      " valid support vectors (see 'View'/'Tilt correction') or your"
                                                      " scanning device does not support coordination transformation.")
        self.util_toolBar.addAction(self.action_toggle_tilt_correction)
        return

    def mouseDoubleClickEvent(self, event):
        if event.button() == QtCore.Qt.LeftButton:
            self.action_utility_zoom.setChecked(not self.action_utility_zoom.isChecked())
            event.accept()
        else:
            super().mouseDoubleClickEvent(event)
        return


class SaveDialog(QtWidgets.QDialog):
    """ Dialog to provide feedback and block GUI while saving """
    def __init__(self, parent, title="Please wait", text="Saving..."):
        super().__init__(parent)
        self.setWindowTitle(title)
        self.setWindowModality(QtCore.Qt.WindowModal)
        self.setAttribute(QtCore.Qt.WA_ShowWithoutActivating)

        # Dialog layout
        self.text = QtWidgets.QLabel("<font size='16'>" + text + "</font>")
        self.hbox = QtWidgets.QHBoxLayout()
        self.hbox.addSpacerItem(QtWidgets.QSpacerItem(50, 0))
        self.hbox.addWidget(self.text)
        self.hbox.addSpacerItem(QtWidgets.QSpacerItem(50, 0))
        self.setLayout(self.hbox)


class ScannerGui(GuiBase):
    """ Main confocal GUI Class for XY and depth scans.

    Example config for copy-paste:

    scanner_gui:
        module.Class: 'scanning.scannergui.ScannerGui'
        options:
            image_axes_padding: 0.02
            default_position_unit_prefix: null  # optional, use unit prefix characters, e.g. 'u' or 'n'
            optimizer_plot_dimensions: [2, 1]   # optimization sequence dim. order, here for 2D, 1D, e.g. XY, Z
            min_crosshair_size_fraction: 0.02   # minimum crosshair size as fraction of the displayed scan range
        connect:
            scanning_logic: scanning_probe_logic
            data_logic: scanning_data_logic
            optimize_logic: scanning_optimize_logic

    """

    # declare connectors
    _scanning_logic = Connector(name='scanning_logic', interface='ScanningProbeLogic')
    _data_logic = Connector(name='data_logic', interface='ScanningDataLogic')
    _optimize_logic = Connector(name='optimize_logic', interface='ScanningOptimizeLogic')

    # config options for gui
    _default_position_unit_prefix = ConfigOption(name='default_position_unit_prefix', default=None)
    # for all optimizer sub widgets, (2= xy, 1=z)
    _optimizer_plot_dims: List[int] = ConfigOption(
        name='optimizer_plot_dimensions',
        default=[2, 1],
        checker=lambda x: set(x) == {1, 2},  # only 1D and 2D optimizations are supported
    )
    # minimum crosshair size as fraction of the displayed scan range
    _min_crosshair_size_fraction = ConfigOption(name='min_crosshair_size_fraction', default=1/50, missing='nothing')

    # status vars
    _window_state = StatusVar(name='window_state', default=None)
    _window_geometry = StatusVar(name='window_geometry', default=None)

    # signals
    sigScannerTargetChanged = QtCore.Signal(dict, object)
    sigFrequencyChanged = QtCore.Signal(str, float)
    sigBackFrequencyChanged = QtCore.Signal(str, float)
<<<<<<< HEAD
=======
    sigUseBackScanSettings = QtCore.Signal(bool)
>>>>>>> 85546746
    sigToggleScan = QtCore.Signal(bool, tuple, object)
    sigOptimizerSettingsChanged = QtCore.Signal(str, list, dict, dict, dict, dict, dict)
    sigToggleOptimize = QtCore.Signal(bool)
    sigSaveScan = QtCore.Signal(object, object, str)
    sigSaveFinished = QtCore.Signal()
    sigShowSaveDialog = QtCore.Signal(bool)

    def __init__(self, *args, **kwargs):
        super().__init__(*args, **kwargs)

        # QMainWindow and QDialog child instances
        self._mw = None
<<<<<<< HEAD
        self._ssd = None
=======
        self._ssd: Optional[ScannerSettingDialog] = None
>>>>>>> 85546746
        self._osd: Optional[OptimizerSettingsDialog] = None

        # References to automatically generated GUI elements
        self.optimizer_settings_axes_widgets = None
        self.scan_2d_dockwidgets = None
        self.scan_1d_dockwidgets = None

        # References to static dockwidgets
        self.optimizer_dockwidget = None
        self.scanner_control_dockwidget: Optional[AxesControlDockWidget] = None

        # misc
        self._optimizer_id = 0
        self._optimizer_state = {'is_running': False}
        self._n_save_tasks = 0
        return

    def on_activate(self):
        """ Initializes all needed UI files and establishes the connectors.

        This method executes the all the inits for the differnt GUIs and passes
        the event argument from fysom to the methods.
        """
        self._optimizer_id = self._optimize_logic().module_uuid

        self.scan_2d_dockwidgets = dict()
        self.scan_1d_dockwidgets = dict()

        # Initialize main window
        self._mw = ConfocalMainWindow()
        self._mw.setDockNestingEnabled(True)

        # Initialize fixed dockwidgets
        self._init_static_dockwidgets()

        # Initialize dialog windows
        self._init_optimizer_settings()
        self._init_scanner_settings()
        self._save_dialog = SaveDialog(self._mw)

        scan_logic: ScanningProbeLogic = self._scanning_logic()

        # Automatically generate scanning widgets for desired scans
        scans = list()
        axes = tuple(scan_logic.scanner_axes)
        for i, first_ax in enumerate(axes, 1):
            #if not scans:
            scans.append((first_ax,))
            for second_ax in axes[i:]:
                scans.append((first_ax, second_ax))
        for scan in scans:
            self._add_scan_dockwidget(scan)

        # Initialize widget data
        self.update_scanner_settings_from_logic()
        self.scanner_target_updated()
        self.scan_state_updated(scan_logic.module_state() != 'idle')

        # Connect signals
        self.sigScannerTargetChanged.connect(
            self._scanning_logic().set_target_position, QtCore.Qt.QueuedConnection
        )
        self.sigFrequencyChanged.connect(scan_logic.set_scan_frequency, QtCore.Qt.QueuedConnection)
        self.sigBackFrequencyChanged.connect(scan_logic.set_back_scan_frequency, QtCore.Qt.QueuedConnection)
<<<<<<< HEAD
=======
        self.sigUseBackScanSettings.connect(scan_logic.set_use_back_scan_settings, QtCore.Qt.QueuedConnection)
>>>>>>> 85546746
        self.sigToggleScan.connect(scan_logic.toggle_scan, QtCore.Qt.QueuedConnection)
        self.sigToggleOptimize.connect(
            self._optimize_logic().toggle_optimize, QtCore.Qt.QueuedConnection
        )
        self._mw.action_optimize_position.triggered[bool].connect(self.toggle_optimize, QtCore.Qt.QueuedConnection)
        self._mw.action_restore_default_view.triggered.connect(self.restore_default_view)
        self._mw.action_save_all_scans.triggered.connect(lambda x: self.save_scan_data(scan_axes=None))
        self.sigSaveScan.connect(self._data_logic().save_scan_by_axis, QtCore.Qt.QueuedConnection)
        self.sigSaveFinished.connect(self._save_dialog.hide, QtCore.Qt.QueuedConnection)
        self._data_logic().sigSaveStateChanged.connect(self._track_save_status)

        self._mw.action_utility_zoom.toggled.connect(self.toggle_cursor_zoom)
        self._mw.action_utility_full_range.triggered.connect(
            self.set_full_range, QtCore.Qt.QueuedConnection
        )
        self._mw.action_history_forward.triggered.connect(
            self._data_logic().history_next, QtCore.Qt.QueuedConnection
        )
        self._mw.action_history_back.triggered.connect(
            self._data_logic().history_previous, QtCore.Qt.QueuedConnection
        )

        self._scanning_logic().sigScannerTargetChanged.connect(
            self.scanner_target_updated, QtCore.Qt.QueuedConnection
        )
        self._scanning_logic().sigScanStateChanged.connect(
            self.scan_state_updated, QtCore.Qt.QueuedConnection
        )
        self._data_logic().sigHistoryScanDataRestored.connect(
            self._update_from_history, QtCore.Qt.QueuedConnection
        )
        self._optimize_logic().sigOptimizeStateChanged.connect(
            self.optimize_state_updated, QtCore.Qt.QueuedConnection
        )
        self.sigOptimizerSettingsChanged.connect(
            self._optimize_logic().set_optimize_settings, QtCore.Qt.QueuedConnection)

        self.sigShowSaveDialog.connect(lambda x: self._save_dialog.show() if x else self._save_dialog.hide(),
                                       QtCore.Qt.DirectConnection)

        # tilt correction signals
        tilt_widget = self.tilt_correction_dockwidget
        tilt_widget.tilt_set_01_pushButton.clicked.connect(lambda: self.tilt_corr_set_support_vector(0),
                                                                       QtCore.Qt.QueuedConnection)
        tilt_widget.tilt_set_02_pushButton.clicked.connect(lambda: self.tilt_corr_set_support_vector(1),
                                                                       QtCore.Qt.QueuedConnection)
        tilt_widget.tilt_set_03_pushButton.clicked.connect(lambda: self.tilt_corr_set_support_vector(2),
                                                                       QtCore.Qt.QueuedConnection)
        tilt_widget.tilt_set_04_pushButton.clicked.connect(lambda: self.tilt_corr_set_support_vector(3),
                                                                       QtCore.Qt.QueuedConnection)
        tilt_widget.auto_origin_switch.toggle_switch.sigStateChanged.connect(self.apply_tilt_corr_support_vectors,
                                                                       QtCore.Qt.QueuedConnection)
        self._mw.action_toggle_tilt_correction.triggered.connect(self.toggle_tilt_correction,
                                                                QtCore.Qt.QueuedConnection)
        [box.valueChanged.connect(self.apply_tilt_corr_support_vectors, QtCore.Qt.QueuedConnection)
                                  for box_row in tilt_widget.support_vecs_box for box in box_row]
        self._scanning_logic().sigTiltCorrSettingsChanged.connect(
            self.tilt_corr_support_vector_updated, QtCore.Qt.QueuedConnection)

        # Initialize dockwidgets to default view
        self.restore_default_view()
        self.show()

        self.restore_history()

        self._restore_window_geometry(self._mw)
        self._restore_tilt_correction()

        return

    def on_deactivate(self):
        """ Reverse steps of activation

        @return int: error code (0:OK, -1:error)
        """
        # Remember window position and geometry and close window
        self._save_window_geometry(self._mw)
        self._mw.close()

        # Disconnect signals
        self.sigScannerTargetChanged.disconnect()
        self.sigFrequencyChanged.disconnect()
        self.sigBackFrequencyChanged.disconnect()
<<<<<<< HEAD
=======
        self.sigUseBackScanSettings.disconnect()
>>>>>>> 85546746
        self.sigToggleScan.disconnect()
        self.sigToggleOptimize.disconnect()
        self.sigOptimizerSettingsChanged.disconnect()
        self._mw.action_optimize_position.triggered[bool].disconnect()
        self._mw.action_restore_default_view.triggered.disconnect()
        self._mw.action_history_forward.triggered.disconnect()
        self._mw.action_history_back.triggered.disconnect()
        self._mw.action_utility_full_range.triggered.disconnect()
        self._mw.action_utility_zoom.toggled.disconnect()
        self._scanning_logic().sigScannerTargetChanged.disconnect(self.scanner_target_updated)
        self._scanning_logic().sigScanStateChanged.disconnect(self.scan_state_updated)
        self._optimize_logic().sigOptimizeStateChanged.disconnect(self.optimize_state_updated)
        self._data_logic().sigHistoryScanDataRestored.disconnect(self._update_from_history)
        self.scanner_control_dockwidget.sigTargetChanged.disconnect()
        self.scanner_control_dockwidget.sigSliderMoved.disconnect()

        for scan in tuple(self.scan_1d_dockwidgets):
            self._remove_scan_dockwidget(scan)
        for scan in tuple(self.scan_2d_dockwidgets):
            self._remove_scan_dockwidget(scan)

        tilt_widget = self.tilt_correction_dockwidget
        tilt_widget.tilt_set_01_pushButton.clicked.disconnect()
        tilt_widget.tilt_set_02_pushButton.clicked.disconnect()
        tilt_widget.tilt_set_03_pushButton.clicked.disconnect()
        tilt_widget.tilt_set_04_pushButton.clicked.disconnect()
        tilt_widget.auto_origin_switch.toggle_switch.sigStateChanged.disconnect()
        self._scanning_logic().sigTiltCorrSettingsChanged.disconnect()
        self._mw.action_toggle_tilt_correction.triggered.disconnect()

    def show(self):
        """Make main window visible and put it above all other windows. """
        # Show the Main Confocal GUI:
        self._mw.show()
        self._mw.activateWindow()
        self._mw.raise_()

    def _init_optimizer_settings(self):
        """ Configuration and initialisation of the optimizer settings dialog.
        """
        scan_logic: ScanningProbeLogic = self._scanning_logic()
        axes_obj = tuple(scan_logic.scanner_axes.values())
        axes_names = [ax.name for ax in axes_obj]

        # figure out sensible optimization sequences for user selection
        possible_optimizations_per_plot = [itertools.combinations(axes_names, n) for n in self._optimizer_plot_dims]
        optimization_sequences = list(itertools.product(*possible_optimizations_per_plot))
        sequences_no_axis_twice = []
        for sequence in optimization_sequences:
            occurring_axes = [axis for step in sequence for axis in step]
            if len(occurring_axes) <= len(set(occurring_axes)):
                sequences_no_axis_twice.append(sequence)

        self._osd = OptimizerSettingsDialog(scan_logic.scanner_axes.values(),
                                            scan_logic.scanner_channels.values(),
                                            sequences_no_axis_twice,
                                            scan_logic.scanner_constraints.back_scan_capability)

        # Connect MainWindow actions
        self._mw.action_optimizer_settings.triggered.connect(lambda x: self._osd.exec_())

        # Connect the action of the settings window with the code:
        self._osd.accepted.connect(self.change_optimizer_settings)
        self._osd.rejected.connect(self.update_optimizer_settings_from_logic)
        self._osd.button_box.button(QtWidgets.QDialogButtonBox.Apply).clicked.connect(
            self.change_optimizer_settings)
        # pull in data
        self.update_optimizer_settings_from_logic()

    def _init_scanner_settings(self):
        """
        """
        # Create the Settings dialog
        scan_logic: ScanningProbeLogic = self._scanning_logic()
        self._ssd = ScannerSettingDialog(scan_logic.scanner_axes.values(), scan_logic.scanner_constraints)

        self._ssd.settings_widget.configure_backward_scan_checkbox.setChecked(scan_logic.use_back_scan_settings)
        self._ssd.settings_widget.set_backward_settings_visibility(scan_logic.use_back_scan_settings)
        # Connect MainWindow actions
        self._mw.action_scanner_settings.triggered.connect(lambda x: self._ssd.exec_())

        # Connect the action of the settings dialog with the GUI module:
        self._ssd.accepted.connect(self.apply_scanner_settings)
        self._ssd.rejected.connect(self.update_scanner_settings_from_logic)
        self._ssd.button_box.button(QtWidgets.QDialogButtonBox.Apply).clicked.connect(self.apply_scanner_settings)

    def _init_static_dockwidgets(self):
        scan_logic: ScanningProbeLogic = self._scanning_logic()
        self.scanner_control_dockwidget = AxesControlDockWidget(
            tuple(scan_logic.scanner_axes.values()),
            scan_logic.back_scan_capability
        )
        self.scanner_control_dockwidget.set_backward_settings_visibility(scan_logic.use_back_scan_settings)
        if self._default_position_unit_prefix is not None:
            self.scanner_control_dockwidget.set_assumed_unit_prefix(
                self._default_position_unit_prefix
            )
        self.scanner_control_dockwidget.setAllowedAreas(QtCore.Qt.TopDockWidgetArea)
        self._mw.addDockWidget(QtCore.Qt.TopDockWidgetArea, self.scanner_control_dockwidget)
        self.scanner_control_dockwidget.visibilityChanged.connect(
            self._mw.action_view_scanner_control.setChecked)
        self._mw.action_view_scanner_control.triggered[bool].connect(
            self.scanner_control_dockwidget.setVisible)

        self._mw.action_view_line_scan.triggered[bool].connect(
            lambda is_vis: [wid.setVisible(is_vis) for wid in self.scan_1d_dockwidgets.values()]
        )
        self.scanner_control_dockwidget.sigResolutionChanged.connect(scan_logic.set_scan_resolution)
        self.scanner_control_dockwidget.sigBackResolutionChanged.connect(scan_logic.set_back_scan_resolution)
        self.scanner_control_dockwidget.sigRangeChanged.connect(scan_logic.set_scan_range)
        # TODO: When "current target" value box is clicked in, a move is excecuted. Why and how?
        self.scanner_control_dockwidget.sigTargetChanged.connect(
            lambda ax, pos: self.set_scanner_target_position({ax: pos})
        )
        # ToDo: Implement a way to avoid too fast position update from slider movement.
        # todo: why is _update_scan_crosshairds issuing (not only displaying) at all?
        self.scanner_control_dockwidget.sigSliderMoved.connect(
            #lambda ax, pos: self._update_scan_markers(pos_dict={ax: pos}, exclude_scan=None)
            lambda ax, pos: self.set_scanner_target_position({ax: pos})
        )

        self.optimizer_dockwidget = OptimizerDockWidget(axes=self._scanning_logic().scanner_axes,
                                                        plot_dims=self._optimizer_plot_dims,
                                                        sequence=self._optimize_logic().scan_sequence)
        self.optimizer_dockwidget.setAllowedAreas(QtCore.Qt.TopDockWidgetArea)
        self._mw.addDockWidget(QtCore.Qt.TopDockWidgetArea, self.optimizer_dockwidget)
        self.optimizer_dockwidget.visibilityChanged.connect(self._mw.action_view_optimizer.setChecked)
        self._mw.action_view_optimizer.triggered[bool].connect(self.optimizer_dockwidget.setVisible)

        self._mw.util_toolBar.visibilityChanged.connect(self._mw.action_view_toolbar.setChecked)
        self._mw.action_view_toolbar.triggered[bool].connect(self._mw.util_toolBar.setVisible)

        # Add tilt correction widget to the toolbar as a button
        self.tilt_correction_dockwidget = TiltCorrectionDockWidget(scanner_axes=self._scanning_logic().scanner_axes)
        self.tilt_correction_dockwidget.setAllowedAreas(QtCore.Qt.BottomDockWidgetArea)
        self._mw.addDockWidget(QtCore.Qt.BottomDockWidgetArea, self.tilt_correction_dockwidget)
        self.tilt_correction_dockwidget.setVisible(False)
        self.tilt_correction_dockwidget.visibilityChanged.connect(self._mw.action_view_tilt_correction.setChecked)
        self._mw.action_view_tilt_correction.triggered[bool].connect(self.tilt_correction_dockwidget.setVisible)


    @QtCore.Slot()
    def restore_default_view(self):
        """ Restore the arrangement of DockWidgets to default """
        self._mw.setDockNestingEnabled(True)

        # Remove all dockwidgets from main window layout
        self._mw.removeDockWidget(self.optimizer_dockwidget)
        self._mw.removeDockWidget(self.scanner_control_dockwidget)
        self._mw.removeDockWidget(self.tilt_correction_dockwidget)
        for dockwidget in self.scan_2d_dockwidgets.values():
            self._mw.removeDockWidget(dockwidget)
        for dockwidget in self.scan_1d_dockwidgets.values():
            self._mw.removeDockWidget(dockwidget)

        # Return toolbar to default position
        self._mw.util_toolBar.show()
        self._mw.addToolBar(QtCore.Qt.ToolBarArea.TopToolBarArea, self._mw.util_toolBar)

        # Add axes control dock widget to layout
        self.scanner_control_dockwidget.setFloating(False)
        self.scanner_control_dockwidget.show()
        self._mw.addDockWidget(QtCore.Qt.BottomDockWidgetArea, self.scanner_control_dockwidget)

        # Add tilt correction dock widget
        self.tilt_correction_dockwidget.setFloating(False)
        self.tilt_correction_dockwidget.setVisible(False)
        self._mw.addDockWidget(QtCore.Qt.BottomDockWidgetArea, self.tilt_correction_dockwidget)

        # Add dynamically created dock widgets to layout
        dockwidgets_2d = tuple(self.scan_2d_dockwidgets.values())
        dockwidgets_1d = tuple(self.scan_1d_dockwidgets.values())
        multiple_2d_scans = len(dockwidgets_2d) > 1
        multiple_1d_scans = len(dockwidgets_1d) > 1
        has_1d_scans = bool(dockwidgets_1d)
        has_2d_scans = bool(dockwidgets_2d)
        if has_2d_scans:
            for i, dockwidget in enumerate(dockwidgets_2d):
                dockwidget.show()
                self._mw.addDockWidget(QtCore.Qt.TopDockWidgetArea, dockwidget)
                dockwidget.setFloating(False)
        if has_1d_scans:
            for i, dockwidget in enumerate(dockwidgets_1d):
                dockwidget.show()
                self._mw.addDockWidget(QtCore.Qt.TopDockWidgetArea, dockwidget)
                dockwidget.setFloating(False)
        # Add optimizer dock widget to layout
        self.optimizer_dockwidget.show()
        self._mw.addDockWidget(QtCore.Qt.TopDockWidgetArea, self.optimizer_dockwidget)
        self.optimizer_dockwidget.setFloating(False)

        # split scan dock widget with optimizer dock widget if needed. Resize all groups.
        if has_1d_scans and has_2d_scans:
            self._mw.splitDockWidget(dockwidgets_1d[0], self.optimizer_dockwidget,
                                     QtCore.Qt.Vertical)
            self._mw.resizeDocks((dockwidgets_1d[0], self.optimizer_dockwidget),
                                 (3, 2),
                                 QtCore.Qt.Vertical)
            self._mw.resizeDocks((dockwidgets_2d[0], dockwidgets_1d[0]),
                                 (1, 1),
                                 QtCore.Qt.Horizontal)
        elif multiple_2d_scans:
            self._mw.splitDockWidget(dockwidgets_2d[1],
                                     self.optimizer_dockwidget,
                                     QtCore.Qt.Vertical)
            self._mw.resizeDocks((dockwidgets_2d[1], self.optimizer_dockwidget),
                                 (3, 2),
                                 QtCore.Qt.Vertical)
            self._mw.resizeDocks((dockwidgets_2d[0], dockwidgets_2d[1]),
                                 (1, 1),
                                 QtCore.Qt.Horizontal)
        elif has_1d_scans:
            self._mw.resizeDocks((dockwidgets_1d[0], self.optimizer_dockwidget),
                                 (1, 1),
                                 QtCore.Qt.Horizontal)
        elif has_2d_scans:
            self._mw.resizeDocks((dockwidgets_2d[0], self.optimizer_dockwidget),
                                 (1, 1),
                                 QtCore.Qt.Horizontal)

        # tabify dockwidgets if needed, needs to be done after .splitDockWidget()
        if multiple_2d_scans:
            if has_1d_scans:
                for ii, dockwidget in enumerate(dockwidgets_2d[1:]):
                    self._mw.tabifyDockWidget(dockwidgets_2d[ii], dockwidget)
                dockwidgets_2d[0].raise_()
            else:
                for ii, dockwidget in enumerate(dockwidgets_2d[2:]):
                    if ii == 0:
                        self._mw.tabifyDockWidget(dockwidgets_2d[ii], dockwidget)
                    else:
                        self._mw.tabifyDockWidget(dockwidgets_2d[ii+1], dockwidget)
                dockwidgets_2d[0].raise_()
        if multiple_1d_scans:
            for ii, dockwidget in enumerate(dockwidgets_1d[1:]):
                self._mw.tabifyDockWidget(dockwidgets_1d[ii], dockwidget)
            dockwidgets_1d[0].raise_()

        return

    def _restore_tilt_correction(self):

        tilt_settings = self._scanning_logic().tilt_correction_settings

        self.tilt_corr_support_vector_updated(tilt_settings)
        self.apply_tilt_corr_support_vectors()

    @QtCore.Slot(tuple)
    def save_scan_data(self, scan_axes: Union[None, Tuple[str], Tuple[str, str]]):
        """
        Save data for a given scan axis.
        @param tuple scan_axes: Axis to save, leave None for all axes where data is available.
        """
        self.sigShowSaveDialog.emit(True)
        if scan_axes is None:
            data_logic: ScanningDataLogic = self._data_logic()
            scan_axes = data_logic.get_axes_with_history_entry()
        else:
            scan_axes = [scan_axes]
        for ax in scan_axes:
            try:
                cbar_range = self.scan_2d_dockwidgets[ax].scan_widget.image_widget.levels
            except KeyError:
                cbar_range = None
<<<<<<< HEAD
            self.sigSaveScan.emit(ax, cbar_range)
=======
            if ax in self.scan_1d_dockwidgets:
                tag = self.scan_1d_dockwidgets[ax].scan_widget.save_nametag_lineedit.text()
            elif ax in self.scan_2d_dockwidgets:
                tag = self.scan_2d_dockwidgets[ax].scan_widget.save_nametag_lineedit.text()
            else:
                tag = None
            self.sigSaveScan.emit(ax, cbar_range, tag)
>>>>>>> 85546746

    def _track_save_status(self, in_progress):
        if in_progress:
            self._n_save_tasks += 1
        else:
            self._n_save_tasks -= 1

        if self._n_save_tasks < 1:
            self.sigSaveFinished.emit()

    def _remove_scan_dockwidget(self, axes):
        try:
            dockwidget = self.scan_1d_dockwidgets.pop(axes)
        except KeyError:
            dockwidget = self.scan_2d_dockwidgets.pop(axes)
        dockwidget.scan_widget.sigMarkerPositionChanged.disconnect()
        dockwidget.scan_widget.toggle_scan_button.clicked.disconnect()
        dockwidget.scan_widget.save_scan_button.clicked.disconnect()
        dockwidget.scan_widget.sigZoomAreaSelected.disconnect()
        self._mw.removeDockWidget(dockwidget)
        dockwidget.setParent(None)
        dockwidget.deleteLater()

    def _add_scan_dockwidget(self, axes):
        axes_constr = self._scanning_logic().scanner_axes
        axes_constr = tuple(axes_constr[ax] for ax in axes)
        channel_constr = list(self._scanning_logic().scanner_channels.values())
        optimizer_range = self._optimize_logic().scan_range
        axes = tuple(axes)

        if len(axes) == 1:
            if axes in self.scan_1d_dockwidgets:
                self.log.error('Unable to add scanning widget for axes {0}. Widget for this scan '
                               'already created. Remove old widget first.'.format(axes))
                return
            marker_bounds = (axes_constr[0].position.bounds, (None, None))
            dockwidget = ScanDockWidget(axes=axes_constr, channels=channel_constr)
            dockwidget.scan_widget.set_marker_bounds(marker_bounds)
            dockwidget.scan_widget.set_plot_range(x_range=axes_constr[0].position.bounds)
            self.scan_1d_dockwidgets[axes] = dockwidget

            # todo not working on view/restore default
            #dockwidget.visibilityChanged.connect(self._mw.action_view_line_scan.setChecked)
        else:
            if axes in self.scan_2d_dockwidgets:
                self.log.error('Unable to add scanning widget for axes {0}. Widget for this scan '
                               'already created. Remove old widget first.'.format(axes))
                return
            marker_size = tuple(abs(optimizer_range[ax]) for ax in axes)
            marker_bounds = (axes_constr[0].position.bounds, axes_constr[1].position.bounds)
            dockwidget = ScanDockWidget(axes=axes_constr, channels=channel_constr,
                                        xy_region_min_size_percentile=self._min_crosshair_size_fraction)
            dockwidget.scan_widget.set_marker_size(marker_size)
            dockwidget.scan_widget.set_marker_bounds(marker_bounds)
            dockwidget.scan_widget.set_plot_range(x_range=axes_constr[0].position.bounds,
                                                  y_range=axes_constr[1].position.bounds)
            self.scan_2d_dockwidgets[axes] = dockwidget

        dockwidget.setAllowedAreas(QtCore.Qt.TopDockWidgetArea)
        self._mw.addDockWidget(QtCore.Qt.TopDockWidgetArea, dockwidget)
        dockwidget.scan_widget.sigMarkerPositionChanged.connect(
            self.__get_marker_update_func(axes)
        )
        dockwidget.scan_widget.toggle_scan_button.clicked.connect(
            self.__get_toggle_scan_func(axes)
        )
        dockwidget.scan_widget.save_scan_button.clicked.connect(
            self.__get_save_scan_data_func(axes)
        )
        dockwidget.scan_widget.sigZoomAreaSelected.connect(
            self.__get_range_from_selection_func(axes)
        )

    def _add_tilt_correction_dock_widget(self):
        dockwidget = TiltCorrectionDockWidget()
        self._mw.addDockWidget(QtCore.Qt.TopDockWidgetArea, dockwidget)

    def set_active_tab(self, axes):
        avail_axs = list(self.scan_1d_dockwidgets.keys())
        avail_axs.extend(self.scan_2d_dockwidgets.keys())

        if axes not in avail_axs:
            raise ValueError(f"Unknown axes: {axes}")

        if len(axes) == 1:
            self.scan_1d_dockwidgets.get(axes).raise_()
        else:
            self.scan_2d_dockwidgets.get(axes).raise_()

    @QtCore.Slot(bool)
    def toggle_cursor_zoom(self, enable):
        if self._mw.action_utility_zoom.isChecked() != enable:
            self._mw.action_utility_zoom.blockSignals(True)
            self._mw.action_utility_zoom.setChecked(enable)
            self._mw.action_utility_zoom.blockSignals(False)

        for dockwidget in self.scan_2d_dockwidgets.values():
            dockwidget.scan_widget.toggle_zoom(enable)
        for dockwidget in self.scan_1d_dockwidgets.values():
            dockwidget.scan_widget.toggle_zoom(enable)

    @QtCore.Slot()
    def apply_scanner_settings(self):
        """Update the logic with all scanner settings from the GUI."""
        self.scanner_control_dockwidget.emit_current_settings()
        for ax, (forward, backward) in self._ssd.settings_widget.frequency.items():
            self.sigFrequencyChanged.emit(ax, forward)
            self.sigBackFrequencyChanged.emit(ax, backward)
<<<<<<< HEAD
=======

        use_back_settings = self._ssd.settings_widget.configure_backward_scan
        self.sigUseBackScanSettings.emit(use_back_settings)
        self.scanner_control_dockwidget.set_backward_settings_visibility(use_back_settings)
>>>>>>> 85546746

    @QtCore.Slot()
    def update_scanner_settings_from_logic(self):
        """Update all scanner settings from the logic."""
        scan_logic: ScanningProbeLogic = self._scanning_logic()

        self.scanner_control_dockwidget.set_range(scan_logic.scan_ranges)
        self.scanner_control_dockwidget.set_resolution(scan_logic.scan_resolution)
        self.scanner_control_dockwidget.set_back_resolution(scan_logic.back_scan_resolution)

        for ax, forward in scan_logic.scan_frequency.items():
            self._ssd.settings_widget.set_forward_frequency(ax, forward)
        for ax, backward in scan_logic.back_scan_frequency.items():
            self._ssd.settings_widget.set_backward_frequency(ax, backward)

    @QtCore.Slot()
    def set_full_range(self) -> None:
        scan_logic: ScanningProbeLogic = self._scanning_logic()
        scan_ranges = scan_logic.set_full_scan_ranges()
        self.scanner_control_dockwidget.set_range(scan_ranges)

    @QtCore.Slot(dict)
    def set_scanner_target_position(self, target_pos):
        """
        Issues new target to logic and updates gui.

        @param dict target_pos:
        """
        self.sigScannerTargetChanged.emit(target_pos, self.module_uuid)
        # update gui with target, not actual logic values
        # we can not rely on the execution order of the above emit
        self.scanner_target_updated(pos_dict=target_pos, caller_id=None)

    def scanner_target_updated(self, pos_dict=None, caller_id=None):
        """
        Updates the scanner target and set widgets accordingly.

        @param dict pos_dict: The scanner position dict to update each axis position.
                              If None (default) read the scanner position from logic and update.
        @param int caller_id: The qudi module object id responsible for triggering this update
        """

        # If this update has been issued by this module, do not update display.
        # This has already been done before notifying the logic.
        if caller_id is self.module_uuid:
            return

        if not isinstance(pos_dict, dict):
            pos_dict = self._scanning_logic().scanner_target

        self._update_scan_markers(pos_dict)
        self.scanner_control_dockwidget.set_target(pos_dict)

    def scan_state_updated(self, is_running: bool,
                           scan_data: Optional[ScanData] = None, back_scan_data: Optional[ScanData] = None,
                           caller_id: Optional[UUID] = None):
        scan_axes = scan_data.settings.axes if scan_data is not None else None
        self._toggle_enable_scan_buttons(not is_running, exclude_scan=scan_axes)
        if not self._optimizer_state['is_running']:
            self._toggle_enable_actions(not is_running)
        else:
            self._toggle_enable_actions(not is_running, exclude_action=self._mw.action_optimize_position)
        self._toggle_enable_scan_crosshairs(not is_running)
        self.scanner_control_dockwidget.setEnabled(not is_running)
        if not is_running and scan_data is None:
            # scan could not be started due to some error
            for dockwidget in {**self.scan_2d_dockwidgets, **self.scan_1d_dockwidgets}.values():
                toggle_button = dockwidget.scan_widget.toggle_scan_button
                toggle_button.setChecked(False)
            self._mw.action_optimize_position.setChecked(False)

        if scan_data is not None:
            if caller_id is self._optimizer_id:
                channel = self._osd.data_channel
                if scan_data.settings.scan_dimension == 2:
                    x_ax, y_ax = scan_data.settings.axes
                    self.optimizer_dockwidget.set_image(image=scan_data.data[channel],
                                                        extent=scan_data.settings.range,
                                                        axs=scan_data.settings.axes)
                    self.optimizer_dockwidget.set_image_label(axis='bottom',
                                                              text=x_ax,
                                                              units=scan_data.axis_units[x_ax],
                                                              axs=scan_data.settings.axes)
                    self.optimizer_dockwidget.set_image_label(axis='left',
                                                              text=y_ax,
                                                              units=scan_data.axis_units[y_ax],
                                                              axs=scan_data.settings.axes)
                elif scan_data.settings.scan_dimension == 1:
                    x_ax = scan_data.settings.axes[0]
                    self.optimizer_dockwidget.set_plot_data(
                        x=np.linspace(*scan_data.settings.range[0], scan_data.settings.resolution[0]),
                        y=scan_data.data[channel],
                        axs=scan_data.settings.axes
                    )
                    self.optimizer_dockwidget.set_plot_label(axis='bottom',
                                                             text=x_ax,
                                                             units=scan_data.axis_units[x_ax],
                                                             axs=scan_data.settings.axes)
                    self.optimizer_dockwidget.set_plot_label(axis='left',
                                                             text=channel,
                                                             units=scan_data.channel_units[channel],
                                                             axs=scan_data.settings.axes)
            else:
                if scan_data.settings.scan_dimension == 2:
                    dockwidget = self.scan_2d_dockwidgets.get(scan_axes, None)
                else:
                    dockwidget = self.scan_1d_dockwidgets.get(scan_axes, None)
                if dockwidget is not None:
                    dockwidget.scan_widget.toggle_scan_button.setChecked(is_running)
                    self._update_scan_data(scan_data, back_scan_data)

    @QtCore.Slot(bool, dict, object)
    def optimize_state_updated(self, is_running, optimal_position=None, fit_data=None):
        self._optimizer_state['is_running'] = is_running
        if not is_running:
            # apply normal scan settings to logic again
            # they may have been changed by the optimizer logic
            self.apply_scanner_settings()
        _is_optimizer_valid_1d = not is_running
        _is_optimizer_valid_2d = not is_running

        self._toggle_enable_scan_buttons(not is_running)
        self._toggle_enable_actions(not is_running,
                                    exclude_action=self._mw.action_optimize_position)
        self._toggle_enable_scan_crosshairs(not is_running)
        self._mw.action_optimize_position.setChecked(is_running)
        self.scanner_control_dockwidget.setEnabled(not is_running)

        if fit_data is not None and optimal_position is None:
            raise ValueError("Can't understand fit_data without optimal position")

        # Update optimal position crosshair and marker
        if isinstance(optimal_position, dict):
            scan_axs = list(optimal_position.keys())
            if len(optimal_position) == 2:
                _is_optimizer_valid_2d = True
                self.optimizer_dockwidget.set_2d_position(tuple(optimal_position.values()),
                                                          scan_axs)

            elif len(optimal_position) == 1:
                _is_optimizer_valid_1d = True
                self.optimizer_dockwidget.set_1d_position(next(iter(optimal_position.values())),
                                                          scan_axs)
        if fit_data is not None and isinstance(optimal_position, dict):
            data = fit_data['fit_data']
            fit_res = fit_data['full_fit_res']
            if data.ndim == 1:
                self.optimizer_dockwidget.set_fit_data(scan_axs, y=data)
                sig_z = fit_res.params['sigma'].value
                self.optimizer_dockwidget.set_1d_position(next(iter(optimal_position.values())),
                                                          scan_axs, sigma=sig_z)
            elif data.ndim == 2:
                sig_x, sig_y = fit_res.params['sigma_x'].value, fit_res.params['sigma_y'].value
                self.optimizer_dockwidget.set_2d_position(tuple(optimal_position.values()),
                                                          scan_axs, sigma=[sig_x, sig_y])

        # Hide crosshair and 1d marker when scanning
        if len(scan_axs) == 2:
            self.optimizer_dockwidget.toogle_crosshair(scan_axs, _is_optimizer_valid_2d)
        else:
            self.optimizer_dockwidget.toogle_crosshair(None, _is_optimizer_valid_2d)
        if len(scan_axs) == 1:
            self.optimizer_dockwidget.toogle_marker(scan_axs, _is_optimizer_valid_1d)
        else:
            self.optimizer_dockwidget.toogle_marker(None, _is_optimizer_valid_1d)

    @QtCore.Slot(bool)
    def toggle_optimize(self, enabled):
        """
        """
        self._toggle_enable_actions(not enabled, exclude_action=self._mw.action_optimize_position)
        self._toggle_enable_scan_buttons(not enabled)
        self._toggle_enable_scan_crosshairs(not enabled)
        self.sigToggleOptimize.emit(enabled)

    def restore_history(self):
        """
        For all axes, restore last taken image.
        """
        avail_axs = list(self.scan_1d_dockwidgets.keys())
        avail_axs.extend(self.scan_2d_dockwidgets.keys())

        data_logic: ScanningDataLogic = self._data_logic()
        for ax in avail_axs:
            data_logic.restore_from_history(ax)

    def _update_scan_markers(self, pos_dict, exclude_scan=None):
        """
        """
        for scan_axes, dockwidget in self.scan_2d_dockwidgets.items():
            if exclude_scan != scan_axes:
                old_x, old_y = dockwidget.scan_widget.marker_position
                new_pos = (pos_dict.get(scan_axes[0], old_x), pos_dict.get(scan_axes[1], old_y))
                dockwidget.scan_widget.blockSignals(True)
                dockwidget.scan_widget.set_marker_position(new_pos)
                dockwidget.scan_widget.blockSignals(False)
        for scan_axes, dockwidget in self.scan_1d_dockwidgets.items():
            if exclude_scan != scan_axes:
                new_pos = pos_dict.get(scan_axes[0], dockwidget.scan_widget.marker_position)
                dockwidget.scan_widget.blockSignals(True)
                dockwidget.scan_widget.set_marker_position(new_pos)
                dockwidget.scan_widget.blockSignals(False)

    def _update_scan_sliders(self, pos_dict):
        """
        """
        for scan_axes, dockwidget in self.scan_2d_dockwidgets.items():
            if not any(ax in pos_dict for ax in scan_axes):
                continue
        self.scanner_control_dockwidget.set_target(pos_dict)

    @QtCore.Slot(ScanData, ScanData)
    def _update_from_history(self, scan_data: ScanData, back_scan_data: Optional[ScanData]):
        self.set_scanner_target_position(scan_data.scanner_target_at_start)
        self._update_scan_data(scan_data, back_scan_data)
        self.set_active_tab(scan_data.settings.axes)

    @QtCore.Slot(ScanData, ScanData)
    def _update_scan_data(self, scan_data: ScanData, back_scan_data: Optional[ScanData]):
        """
        @param ScanData scan_data:
        """
        settings = scan_data.settings
        try:
            dockwidget = self.scan_2d_dockwidgets[settings.axes]
        except KeyError:
            dockwidget = self.scan_1d_dockwidgets.get(settings.axes, None)
        if dockwidget is None:
            self.log.error(f'No scan dockwidget found for scan axes {settings.axes}')
            return
        else:
            dockwidget.scan_widget.set_scan_data(scan_data)

        # also update scan range and resolution
        rng = {ax: val for ax, val in zip(settings.axes, settings.range)}
        res = {ax: val for ax, val in zip(settings.axes, settings.resolution)}
        self.scanner_control_dockwidget.set_range(rng)
        self.scanner_control_dockwidget.set_resolution(res)
        if back_scan_data is not None:
<<<<<<< HEAD
            back_res = {ax: val for ax, val in zip(back_scan_data.settings.axes, back_scan_data.settings.resolution)}
            self.scanner_control_dockwidget.set_back_resolution(back_res)
=======
            # update back resolution for fast axis
            fast_axis = back_scan_data.settings.axes[0]
            back_res = back_scan_data.settings.resolution[0]
            self.scanner_control_dockwidget.set_back_resolution({fast_axis: back_res})
>>>>>>> 85546746

    def _toggle_enable_scan_crosshairs(self, enable):
        for dockwidget in self.scan_2d_dockwidgets.values():
            dockwidget.scan_widget.toggle_marker(enable)
        for axes, dockwidget in self.scan_1d_dockwidgets.items():
            dockwidget.scan_widget.toggle_marker(enable)

    def _toggle_enable_scan_buttons(self, enable, exclude_scan=None):
        for axes, dockwidget in self.scan_2d_dockwidgets.items():
            if exclude_scan != axes:
                dockwidget.scan_widget.toggle_scan_button.setEnabled(enable)
        for axes, dockwidget in self.scan_1d_dockwidgets.items():
            if exclude_scan != axes:
                dockwidget.scan_widget.toggle_scan_button.setEnabled(enable)

    def _toggle_enable_actions(self, enable, exclude_action=None):
        if exclude_action is not self._mw.action_utility_zoom:
            self._mw.action_utility_zoom.setEnabled(enable)
        if exclude_action is not self._mw.action_utility_full_range:
            self._mw.action_utility_full_range.setEnabled(enable)
        if exclude_action is not self._mw.action_history_back:
            self._mw.action_history_back.setEnabled(enable)
        if exclude_action is not self._mw.action_history_forward:
            self._mw.action_history_forward.setEnabled(enable)
        if exclude_action is not self._mw.action_optimize_position:
            self._mw.action_optimize_position.setEnabled(enable)
        if exclude_action is not self._mw.action_toggle_tilt_correction:
            self._mw.action_toggle_tilt_correction.setEnabled(enable)

    def __get_marker_update_func(self, axes: Union[Tuple[str], Tuple[str, str]]):
        def update_func(pos: Union[float, Tuple[float, float]]):
            if len(axes) == 1:
                pos_dict = {axes[0]: pos}
            else:
                pos_dict = {axes[0]: pos[0], axes[1]: pos[1]}
            #self._update_scan_markers(pos_dict, exclude_scan=axes)
            # self.scanner_control_dockwidget.widget().set_target(pos_dict)
            self.set_scanner_target_position(pos_dict)
        return update_func

    def __get_toggle_scan_func(self, axes: Union[Tuple[str], Tuple[str, str]]):
        def toggle_func(enabled):
            """Toggle the scan."""
            self._toggle_enable_scan_buttons(not enabled, exclude_scan=axes)
            self._toggle_enable_actions(not enabled)
            self._toggle_enable_scan_crosshairs(not enabled)
            self.sigToggleScan.emit(enabled, axes, self.module_uuid)
        return toggle_func

    def __get_save_scan_data_func(self, axes: Union[Tuple[str], Tuple[str, str]]):
        def save_scan_func():
            self.save_scan_data(axes)
        return save_scan_func

    def __get_range_from_selection_func(self, axes):
        if len(axes) == 2:
            def set_range_func(x_range, y_range):
                x_range = tuple(sorted(x_range))
                y_range = tuple(sorted(y_range))
                scan_logic: ScanningProbeLogic = self._scanning_logic()
                scan_logic.set_scan_range(axes[0], x_range)
                scan_logic.set_scan_range(axes[1], y_range)
                self.scanner_control_dockwidget.set_range({axes[0]: x_range, axes[1]: y_range})
                self._mw.action_utility_zoom.setChecked(False)
        else:
            def set_range_func(x_range):
                x_range = tuple(sorted(x_range))
                scan_logic: ScanningProbeLogic = self._scanning_logic()
                scan_logic.set_scan_range(axes[0], x_range)
                self.scanner_control_dockwidget.set_range({axes[0]: x_range})
                self._mw.action_utility_zoom.setChecked(False)
        return set_range_func

    @QtCore.Slot()
    def change_optimizer_settings(self):
        self.sigOptimizerSettingsChanged.emit(
            self._osd.data_channel,
            self._osd.sequence,
            self._osd.range,
            self._osd.resolution,
            self._osd.frequency,
            self._osd.back_resolution,
            self._osd.back_frequency
        )
        self.optimizer_dockwidget.scan_sequence = self._osd.sequence
        self.update_crosshair_sizes()

    def update_crosshair_sizes(self):
        axes_constr = self._scanning_logic().scanner_axes
        for ax, dockwidget in self.scan_2d_dockwidgets.items():
            width = self._osd.range[ax[0]]
            height = self._osd.range[ax[1]]
            x_min, x_max = axes_constr[ax[0]].position.bounds
            y_min, y_max = axes_constr[ax[1]].position.bounds
            marker_bounds = (
                (x_min - width / 2, x_max + width / 2),
                (y_min - height / 2, y_max + height / 2)
            )
            dockwidget.scan_widget.blockSignals(True)
            try:
                old_pos = dockwidget.scan_widget.marker_position
                dockwidget.scan_widget.set_marker_size((width, height))
                dockwidget.scan_widget.set_marker_position(old_pos)
            finally:
                dockwidget.scan_widget.blockSignals(False)

    @QtCore.Slot()
    def update_optimizer_settings_from_logic(self):
        """Update all optimizer settings from the optimizer logic."""
        optimize_logic: ScanningOptimizeLogic = self._optimize_logic()

        # Update optimizer settings QDialog
        self._osd.data_channel = optimize_logic.data_channel
        self._osd.sequence = optimize_logic.scan_sequence
        self._osd.set_range(optimize_logic.scan_range)
        self._osd.set_resolution(optimize_logic.scan_resolution)
        self._osd.set_back_resolution(optimize_logic.back_scan_resolution)
        self._osd.set_frequency(optimize_logic.scan_frequency)
        self._osd.set_back_frequency(optimize_logic.back_scan_frequency)

        axes_constr = self._scanning_logic().scanner_axes
        self.optimizer_dockwidget.scan_sequence = optimize_logic.scan_sequence

        for seq_step in optimize_logic.scan_sequence:
            if len(seq_step) == 1:
                axis = seq_step[0]
                self.optimizer_dockwidget.set_plot_label(axis='bottom',
                                                         axs=seq_step,
                                                         text=axis,
                                                         units=axes_constr[axis].unit)
                self.optimizer_dockwidget.set_plot_data(axs=seq_step)
                self.optimizer_dockwidget.set_fit_data(axs=seq_step)

                channel_constr = self._scanning_logic().scanner_channels
                channel = optimize_logic.data_channel
                self.optimizer_dockwidget.set_plot_label(axs=seq_step, axis='left',
                                                         text=channel,
                                                         units=channel_constr[channel].unit)

            elif len(seq_step) == 2:
                x_axis, y_axis = seq_step
                self.optimizer_dockwidget.set_image_label(axis='bottom',
                                                          axs=seq_step,
                                                          text=x_axis,
                                                          units=axes_constr[x_axis].unit)
                self.optimizer_dockwidget.set_image_label(axis='left',
                                                          axs=seq_step,
                                                          text=y_axis,
                                                          units=axes_constr[y_axis].unit)
                self.optimizer_dockwidget.set_image(None, axs=seq_step,
                                                    extent=((-0.5, 0.5), (-0.5, 0.5)))

            # Adjust crosshair size according to optimizer range
            self.update_crosshair_sizes()

    def tilt_corr_set_support_vector(self, idx_vector=0):
        target = self._scanning_logic().scanner_target

        self.tilt_correction_dockwidget.set_support_vector(target, idx_vector)
        self.apply_tilt_corr_support_vectors()

    def tilt_corr_support_vector_updated(self, settings):
        """
        Signal new vectors from logic and update gui accordingly.

        @param dict settings: scanning probe logic settings dict
        @return:
        """

        tilt_widget = self.tilt_correction_dockwidget

        if settings:
            sup_vecs = np.asarray([settings['vec_1'], settings['vec_2'], settings['vec_3']])
            shift_vec = settings.get('vec_shift', {})
            shift_vec = {} if shift_vec is None else shift_vec
            auto_origin = settings['auto_origin']
            axes = list(tilt_widget.support_vectors[0].keys())
            #self.log.debug(f"Update vectors from logic: {sup_vecs}, {shift_vec}")

            default_vec = {ax: np.inf for ax in axes}
            shift_vec = {**default_vec, **shift_vec}

            auto_state = 'ON' if auto_origin else 'OFF'

            tilt_widget.blockSignals(True)
            tilt_widget.set_auto_origin(auto_state, reset=False)
            tilt_widget.blockSignals(False)

            for i_row, box_row in enumerate(tilt_widget.support_vecs_box):
                for j_col, box in enumerate(box_row):
                    ax = axes[j_col]
                    if i_row == len(tilt_widget.support_vecs_box)-1:
                        vec = shift_vec
                    else:
                        vec = sup_vecs[i_row]

                    box.blockSignals(True)
                    box.setValue(vec[ax])
                    box.blockSignals(False)

    def apply_tilt_corr_support_vectors(self):

        support_vecs = self.tilt_correction_dockwidget.support_vecs_box
        support_vecs_val = self.tilt_correction_dockwidget.support_vectors

        dim_idxs = [(idx, key) for idx, key in enumerate(self._scanning_logic().scanner_axes.keys())]

        all_vecs_valid = True
        vecs_to_check = [0,1,2] if self.tilt_correction_dockwidget.auto_origin else [0,1,2,3]
        for vec in vecs_to_check:
            vecs_valid = [support_vecs[vec][dim[0]].is_valid for dim in dim_idxs]
            all_vecs_valid = np.all(vecs_valid) and all_vecs_valid

        self.toggle_tilt_correction(False)
        self._scanning_logic().configure_tilt_correction(None, None)
        self._mw.action_toggle_tilt_correction.setEnabled(False)

        if all_vecs_valid:
            shift_vec = support_vecs_val[-1]
            if self.tilt_correction_dockwidget.auto_origin:
                shift_vec = None

            support_vecs = support_vecs_val[:-1]
            self._scanning_logic().configure_tilt_correction(support_vecs,
                                                             shift_vec)
            self._mw.action_toggle_tilt_correction.setEnabled(True)

    def toggle_tilt_correction(self, state):
        if type(state) != bool:
            raise ValueError

        self._scanning_logic().toggle_tilt_correction(state)
        self._mw.action_toggle_tilt_correction.set_state(state)
        self._mw.action_toggle_tilt_correction.setChecked(state)


class ToggleIconsQAction(QAction):

    def __init__(self, parent, text, icon_on, icon_off):
        self.icon_on = QtGui.QIcon(QtGui.QPixmap(icon_on))
        self.icon_off = QtGui.QIcon(QtGui.QPixmap(icon_off))
        super().__init__(self.icon_off, text, parent, checkable=True)

        self.triggered.connect(self.set_state, QtCore.Qt.QueuedConnection)

    def set_state(self, enabled):
        if enabled:
            self.setIcon(self.icon_on)
        else:
            self.setIcon(self.icon_off)<|MERGE_RESOLUTION|>--- conflicted
+++ resolved
@@ -136,10 +136,7 @@
     sigScannerTargetChanged = QtCore.Signal(dict, object)
     sigFrequencyChanged = QtCore.Signal(str, float)
     sigBackFrequencyChanged = QtCore.Signal(str, float)
-<<<<<<< HEAD
-=======
     sigUseBackScanSettings = QtCore.Signal(bool)
->>>>>>> 85546746
     sigToggleScan = QtCore.Signal(bool, tuple, object)
     sigOptimizerSettingsChanged = QtCore.Signal(str, list, dict, dict, dict, dict, dict)
     sigToggleOptimize = QtCore.Signal(bool)
@@ -152,11 +149,7 @@
 
         # QMainWindow and QDialog child instances
         self._mw = None
-<<<<<<< HEAD
-        self._ssd = None
-=======
         self._ssd: Optional[ScannerSettingDialog] = None
->>>>>>> 85546746
         self._osd: Optional[OptimizerSettingsDialog] = None
 
         # References to automatically generated GUI elements
@@ -221,10 +214,7 @@
         )
         self.sigFrequencyChanged.connect(scan_logic.set_scan_frequency, QtCore.Qt.QueuedConnection)
         self.sigBackFrequencyChanged.connect(scan_logic.set_back_scan_frequency, QtCore.Qt.QueuedConnection)
-<<<<<<< HEAD
-=======
         self.sigUseBackScanSettings.connect(scan_logic.set_use_back_scan_settings, QtCore.Qt.QueuedConnection)
->>>>>>> 85546746
         self.sigToggleScan.connect(scan_logic.toggle_scan, QtCore.Qt.QueuedConnection)
         self.sigToggleOptimize.connect(
             self._optimize_logic().toggle_optimize, QtCore.Qt.QueuedConnection
@@ -308,10 +298,7 @@
         self.sigScannerTargetChanged.disconnect()
         self.sigFrequencyChanged.disconnect()
         self.sigBackFrequencyChanged.disconnect()
-<<<<<<< HEAD
-=======
         self.sigUseBackScanSettings.disconnect()
->>>>>>> 85546746
         self.sigToggleScan.disconnect()
         self.sigToggleOptimize.disconnect()
         self.sigOptimizerSettingsChanged.disconnect()
@@ -576,9 +563,6 @@
                 cbar_range = self.scan_2d_dockwidgets[ax].scan_widget.image_widget.levels
             except KeyError:
                 cbar_range = None
-<<<<<<< HEAD
-            self.sigSaveScan.emit(ax, cbar_range)
-=======
             if ax in self.scan_1d_dockwidgets:
                 tag = self.scan_1d_dockwidgets[ax].scan_widget.save_nametag_lineedit.text()
             elif ax in self.scan_2d_dockwidgets:
@@ -586,7 +570,6 @@
             else:
                 tag = None
             self.sigSaveScan.emit(ax, cbar_range, tag)
->>>>>>> 85546746
 
     def _track_save_status(self, in_progress):
         if in_progress:
@@ -695,13 +678,10 @@
         for ax, (forward, backward) in self._ssd.settings_widget.frequency.items():
             self.sigFrequencyChanged.emit(ax, forward)
             self.sigBackFrequencyChanged.emit(ax, backward)
-<<<<<<< HEAD
-=======
 
         use_back_settings = self._ssd.settings_widget.configure_backward_scan
         self.sigUseBackScanSettings.emit(use_back_settings)
         self.scanner_control_dockwidget.set_backward_settings_visibility(use_back_settings)
->>>>>>> 85546746
 
     @QtCore.Slot()
     def update_scanner_settings_from_logic(self):
@@ -941,15 +921,10 @@
         self.scanner_control_dockwidget.set_range(rng)
         self.scanner_control_dockwidget.set_resolution(res)
         if back_scan_data is not None:
-<<<<<<< HEAD
-            back_res = {ax: val for ax, val in zip(back_scan_data.settings.axes, back_scan_data.settings.resolution)}
-            self.scanner_control_dockwidget.set_back_resolution(back_res)
-=======
             # update back resolution for fast axis
             fast_axis = back_scan_data.settings.axes[0]
             back_res = back_scan_data.settings.resolution[0]
             self.scanner_control_dockwidget.set_back_resolution({fast_axis: back_res})
->>>>>>> 85546746
 
     def _toggle_enable_scan_crosshairs(self, enable):
         for dockwidget in self.scan_2d_dockwidgets.values():
