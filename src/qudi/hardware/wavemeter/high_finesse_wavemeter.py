# -*- coding: utf-8 -*-

"""
This file contains the qudi hardware module for the HighFinesse wavemeter. It implements the
DataInStreamInterface. Communication with the hardware is done via callback functions such that no new data is missed.
Measurement timestamps provided by the hardware are used for sample timing. As an approximation, the timestamps
corresponding to the first active channel are equally used for all channels. Considering the fixed round-trip time
composing the individual channel exposure times and switching times, this implementation should satisfy all
synchronization needs to an extent that is possible to implement on this software level.

Copyright (c) 2021, the qudi developers. See the AUTHORS.md file at the top-level directory of this
distribution and on <https://github.com/Ulm-IQO/qudi-iqo-modules/>

This file is part of qudi.

Qudi is free software: you can redistribute it and/or modify it under the terms of
the GNU Lesser General Public License as published by the Free Software Foundation,
either version 3 of the License, or (at your option) any later version.

Qudi is distributed in the hope that it will be useful, but WITHOUT ANY WARRANTY;
without even the implied warranty of MERCHANTABILITY or FITNESS FOR A PARTICULAR PURPOSE.
See the GNU Lesser General Public License for more details.

You should have received a copy of the GNU Lesser General Public License along with qudi.
If not, see <https://www.gnu.org/licenses/>.
"""

import time
from typing import Union, Optional, List, Tuple, Sequence, Any, Dict

import numpy as np
from scipy.constants import lambda2nu
from PySide2 import QtCore

from qudi.core.configoption import ConfigOption
from qudi.core.connector import Connector
from qudi.util.mutex import Mutex
from qudi.util.constraints import ScalarConstraint
from qudi.interface.data_instream_interface import DataInStreamInterface, DataInStreamConstraints, StreamingMode, \
    SampleTiming
from qudi.hardware.wavemeter.high_finesse_proxy import HighFinesseProxy
from qudi.hardware.wavemeter.high_finesse_constants import GetFrequencyError


class HighFinesseWavemeter(DataInStreamInterface):
    """
    HighFinesse wavelength meter as an in-streaming device.

    The HighFinesseProxy hardware module is required. It takes care of all communication with the hardware.

    Example config for copy-paste:

    wavemeter:
        module.Class: 'wavemeter.high_finesse_wavemeter.HighFinesseWavemeter'
        connect:
            proxy: wavemeter_proxy
        options:
            channels:
                red_laser:
                    switch_ch: 1    # channel on the wavemeter switch
                    unit: 'm'    # wavelength (m) or frequency (Hz)
                    exposure: 10  # exposure time in ms, optional
                green_laser:
                    switch_ch: 2
                    unit: 'Hz'
                    exposure: 10
    """

    # declare signals
    sigNewWavelength = QtCore.Signal(object)

    _proxy: HighFinesseProxy = Connector(name='proxy', interface='HighFinesseProxy')

    # config options
    _wavemeter_ch_config: Dict[str, Dict[str, Any]] = ConfigOption(
        name='channels',
        default={
            'default_channel': {'switch_ch': 1, 'unit': 'm', 'exposure': None}
        },
        missing='info'
    )

    def __init__(self, *args, **kwargs):
        super().__init__(*args, **kwargs)
        self._lock = Mutex()

        # internal settings
        # dictionary with switch channel numbers as keys, channel names as values
        self._channel_names: Dict[int, str] = {}
        self._channel_units: Dict[int, str] = {}
        self._channel_buffer_size = 1024**2
        self._active_switch_channels: Optional[List[int]] = None  # list of active switch channel numbers
        self._last_measurement_error: Dict[int, float] = {}

        # data buffer
        self._wm_start_time: Optional[float] = None
        self._data_buffer: Optional[np.ndarray] = None
        self._timestamp_buffer: Optional[np.ndarray] = None
        self._current_buffer_position = 0
        self._buffer_overflow = False

        # stored hardware constraints
        self._constraints: Optional[DataInStreamConstraints] = None

    def on_activate(self) -> None:
        # configure wavemeter channels
        for ch_name, info in self._wavemeter_ch_config.items():
            ch = info['switch_ch']
            unit = info['unit']
            self._channel_names[ch] = ch_name

            if unit == 'THz' or unit == 'Hz':
                self._channel_units[ch] = 'Hz'
            elif unit == 'nm' or unit == 'm':
                self._channel_units[ch] = 'm'
            else:
                self.log.warning(f'Invalid unit: {unit}. Valid units are Hz and m. Using m as default.')
                self._channel_units[ch] = 'm'

            exp_time = info.get('exposure')
            if exp_time is not None:
                self._proxy().set_exposure_time(ch, exp_time)

        self._active_switch_channels = list(self._channel_names)

        # set up constraints
        sample_rate = self.sample_rate
        self._constraints = DataInStreamConstraints(
            channel_units={self._channel_names[ch]: self._channel_units[ch] for ch in self._active_switch_channels},
            sample_timing=SampleTiming.TIMESTAMP,
            # TODO: implement fixed streaming mode
            streaming_modes=[StreamingMode.CONTINUOUS],
            data_type=np.float64,
            channel_buffer_size=ScalarConstraint(default=1024**2,  # 8 MB
                                                 bounds=(128, 1024**3),  # max = 8 GB
                                                 increment=1,
                                                 enforce_int=True),
            sample_rate=ScalarConstraint(default=sample_rate,
                                         bounds=(0.01, 1e3))
        )

    def on_deactivate(self) -> None:
        self.stop_stream()

        # free memory
        self._data_buffer = None
        self._timestamp_buffer = None

    @property
    def constraints(self) -> DataInStreamConstraints:
        """ Read-only property returning the constraints on the settings for this data streamer. """
        return self._constraints

    def start_stream(self) -> None:
        """ Start the data acquisition/streaming """
        with self._lock:
            if self.module_state() == 'idle':
                self.module_state.lock()
                self._init_buffers()
                self._last_measurement_error = {ch: 0 for ch in self._active_switch_channels}
                self._proxy().connect_instreamer(self, self._active_switch_channels)
            else:
                self.log.warning('Unable to start input stream. It is already running.')

    def stop_stream(self) -> None:
        """ Stop the data acquisition/streaming """
        with self._lock:
            if self.module_state() == 'locked':
                self._proxy().disconnect_instreamer(self)
                self._wm_start_time = None
                self.module_state.unlock()
            else:
                self.log.warning('Unable to stop wavemeter input stream as nothing is running.')

    def stop_stream_watchdog(self) -> None:
        """Meant to be called from proxy watchdog only. Skips the disconnecting."""
        with self._lock:
            if self.module_state() == 'locked':
                self._wm_start_time = None
                self.module_state.unlock()
            else:
                self.log.warning('Unable to stop wavemeter input stream as nothing is running.')

    def read_data_into_buffer(self,
                              data_buffer: np.ndarray,
                              samples_per_channel: int,
                              timestamp_buffer: Optional[np.ndarray] = None) -> None:
        """ Read data from the stream buffer into a 1D numpy array given as parameter.
        Samples of all channels are stored interleaved in contiguous memory.
        In case of a multidimensional buffer array, this buffer will be flattened before written
        into.
        The 1D data_buffer can be unraveled into channel and sample indexing with:

<<<<<<< HEAD
            data_buffer.reshape([<number_of_samples>, <channel_count>])
=======
            data_buffer.reshape([<samples_per_channel>, <channel_count>])
>>>>>>> b2a53eba

        The data_buffer array must have the same data type as self.constraints.data_type.

        In case of SampleTiming.TIMESTAMP a 1D numpy.float64 timestamp_buffer array has to be
        provided to be filled with timestamps corresponding to the data_buffer array. It must be
        able to hold at least <samples_per_channel> items:

        This function is blocking until the required number of samples has been acquired.
        """
        self._validate_buffers(data_buffer, timestamp_buffer)

        # wait until requested number of samples is available
        while self.available_samples < samples_per_channel:
            if self.module_state() != 'locked':
                break
            # wait for 10 ms
            time.sleep(0.01)

        with self._lock:
            if self.module_state() != 'locked':
                raise RuntimeError('Unable to read data. Stream is not running.')

            total_samples = samples_per_channel * len(self.active_channels)
            data_buffer[:total_samples] = self._data_buffer[:total_samples]
            timestamp_buffer[:samples_per_channel] = self._timestamp_buffer[:samples_per_channel]
            self._remove_samples_from_buffer(samples_per_channel)

    def read_available_data_into_buffer(self,
                                        data_buffer: np.ndarray,
                                        timestamp_buffer: Optional[np.ndarray] = None) -> int:
        """ Read data from the stream buffer into a 1D numpy array given as parameter.
        All samples for each channel are stored in consecutive blocks one after the other.
        The number of samples read per channel is returned and can be used to slice out valid data
        from the buffer arrays like:

            valid_data = data_buffer[:<channel_count> * <return_value>]
            valid_timestamps = timestamp_buffer[:<return_value>]

        See "read_data_into_buffer" documentation for more details.

        This method will read all currently available samples into buffer. If number of available
        samples exceeds buffer size, read only as many samples as fit into the buffer.
        """
        with self._lock:
            if self.module_state() != 'locked':
                raise RuntimeError('Unable to read data. Stream is not running.')

            req_samples_per_channel = self._validate_buffers(data_buffer, timestamp_buffer)
            number_of_channels = len(self.active_channels)
            samples_per_channel = min(req_samples_per_channel, self.available_samples)
            total_samples = number_of_channels * samples_per_channel

            data_buffer[:total_samples] = self._data_buffer[:total_samples]
            timestamp_buffer[:samples_per_channel] = self._timestamp_buffer[:samples_per_channel]
            self._remove_samples_from_buffer(samples_per_channel)

        return samples_per_channel

    def read_data(self,
<<<<<<< HEAD
                  number_of_samples: Optional[int] = None
=======
                  samples_per_channel: Optional[int] = None
>>>>>>> b2a53eba
                  ) -> Tuple[np.ndarray, Union[np.ndarray, None]]:
        """ Read data from the stream buffer into a 1D numpy array and return it.
        All samples for each channel are stored in consecutive blocks one after the other.
        The returned data_buffer can be unraveled into channel samples with:

<<<<<<< HEAD
            data_buffer.reshape([<channel_count>, number_of_samples])
=======
            data_buffer.reshape([<channel_count>, samples_per_channel])
>>>>>>> b2a53eba

        The numpy array data type is the one defined in self.constraints.data_type.

        In case of SampleTiming.TIMESTAMP a 1D numpy.float64 timestamp_buffer array will be
        returned as well with timestamps corresponding to the data_buffer array.

<<<<<<< HEAD
        If number_of_samples is omitted all currently available samples are read from buffer.
        This method will not return until all requested samples have been read or a timeout occurs.
        """
        number_of_samples = number_of_samples if number_of_samples is not None else self.available_samples
        total_samples = len(self.active_channels) * number_of_samples

        data_buffer = np.empty(total_samples, dtype=self.constraints.data_type)
        timestamp_buffer = np.empty(number_of_samples, dtype=np.float64)
        self.read_data_into_buffer(data_buffer, number_of_samples, timestamp_buffer)
=======
        If samples_per_channel is omitted all currently available samples are read from buffer.
        This method will not return until all requested samples have been read or a timeout occurs.
        """
        samples_per_channel = samples_per_channel if samples_per_channel is not None else self.available_samples
        total_samples = len(self.active_channels) * samples_per_channel

        data_buffer = np.empty(total_samples, dtype=self.constraints.data_type)
        timestamp_buffer = np.empty(samples_per_channel, dtype=np.float64)
        self.read_data_into_buffer(data_buffer, samples_per_channel, timestamp_buffer)
>>>>>>> b2a53eba

        return data_buffer, timestamp_buffer

    def read_single_point(self) -> Tuple[np.ndarray, Union[None, np.float64]]:
        """ This method will initiate a single sample read on each configured data channel.
        In general this sample may not be acquired simultaneous for all channels and timing in
        general can not be assured. Us this method if you want to have a non-timing-critical
        snapshot of your current data channel input.
        May not be available for all devices.
        The returned 1D numpy array will contain one sample for each channel.

        In case of SampleTiming.TIMESTAMP a single numpy.float64 timestamp value will be returned
        as well.
        """
        if self.module_state() != 'locked':
            raise RuntimeError('Unable to read data. Device is not running.')

        with self._lock:
            n = len(self.active_channels)
            available_samples = self.available_samples
            # get the most recent samples for each channel
            data = self._data_buffer[n * (available_samples - 1):n * available_samples]
            timestamp = self._timestamp_buffer[available_samples - 1]

        return data, timestamp

    @property
    def sample_rate(self) -> float:
        """ Read-only property returning the currently set sample rate in Hz.
        For SampleTiming.CONSTANT this is the sample rate of the hardware, for any other timing mode
        this property represents only a hint to the actual hardware timebase and can not be
        considered accurate.

        For the wavemeter, it is estimated by the exposure times per channel and switching times if
        more than one channel is active.
        """
        return self._proxy().sample_rate()

    @property
    def streaming_mode(self) -> StreamingMode:
        """ Read-only property returning the currently configured StreamingMode Enum """
        return StreamingMode.CONTINUOUS

    @property
    def active_channels(self) -> List[str]:
        """ Read-only property returning the currently configured active channel names """
        ch_names = [self._channel_names[ch] for ch in self._active_switch_channels]
        return ch_names

    @property
    def available_samples(self) -> int:
        """
        Read-only property to return the currently available number of samples per channel ready
        to read from buffer.
        """
        if self.module_state() != 'locked':
            return 0

        # all channels must have been read out in order to count as an available sample
        return self._current_buffer_position // len(self.active_channels)

    @property
    def channel_buffer_size(self) -> int:
        """ Read-only property returning the currently set buffer size in samples per channel.
        The total buffer size in bytes can be estimated by:
            <buffer_size> * <channel_count> * numpy.nbytes[<data_type>]

        For StreamingMode.FINITE this will also be the total number of samples to acquire per
        channel.
        """
        return self._channel_buffer_size

    def configure(self,
                  active_channels: Sequence[str],
                  streaming_mode: Union[StreamingMode, int],
                  channel_buffer_size: int,
                  sample_rate: float) -> None:
        """ Configure a data stream. See read-only properties for information on each parameter. """
        if self.module_state() == 'locked':
            raise RuntimeError('Unable to configure data stream while it is already running')

        if active_channels is not None:
            self._active_switch_channels = []
            for ch in active_channels:
                if ch in self._wavemeter_ch_config:
                    self._active_switch_channels.append(self._wavemeter_ch_config[ch]['switch_ch'])
                else:
                    raise ValueError(f'Channel {ch} is not set up in the config file. Available channels '
                                     f'are {list(self._channel_names.keys())}.')

        if streaming_mode is not None and streaming_mode.value != StreamingMode.CONTINUOUS.value:
            self.log.warning('Only continuous streaming is supported, ignoring this setting.')

        if channel_buffer_size is not None:
            self.constraints.channel_buffer_size.is_valid(channel_buffer_size)
            self._channel_buffer_size = channel_buffer_size

    def process_new_wavelength(self, ch, wavelength, timestamp):
        with self._lock:
            try:
                i = self._active_switch_channels.index(ch)
            except ValueError:
                # channel is not active on this instreamer
                return

        if self._last_measurement_error[ch] != 0:
            if wavelength > 0:
                # reset error flag
                self._last_measurement_error[ch] = 0

        if wavelength <= 0:
            # negative values indicate an error
            if self._last_measurement_error[ch] != wavelength:
                # error is new
                self._last_measurement_error[ch] = wavelength
                self.log.warning(f'The last wavemeter measurement of channel {ch} was unsuccessful '
                                 f'due to {GetFrequencyError(wavelength).name}.')
            wavelength = np.nan

        with self._lock:
            number_of_channels = len(self.active_channels)
            current_timestamp_buffer_position = self._current_buffer_position // number_of_channels
            if current_timestamp_buffer_position >= self.channel_buffer_size:
                self._buffer_overflow = True
                raise OverflowError(
                    'Streaming buffer encountered an overflow while receiving a callback from the wavemeter. '
                    'Please increase the buffer size or speed up data reading.'
                )

            # unit conversion
            if self._channel_units[ch] == 'Hz':
                converted_value = lambda2nu(wavelength)
            else:
                converted_value = wavelength

            # check if this is the first time this callback runs during a stream
            if self._wm_start_time is None:
                # set the timing offset to the start of the stream
                self._wm_start_time = timestamp

            if i != self._current_buffer_position % number_of_channels:
                # discard the sample if a sample was missed before and the buffer position is off
                return

            timestamp -= self._wm_start_time
            # insert the new data into the buffers
            self._data_buffer[self._current_buffer_position] = converted_value
            if i == 0:
                # only record the timestamp of the first active channel
                self._timestamp_buffer[current_timestamp_buffer_position] = timestamp
            self._current_buffer_position += 1

        self.sigNewWavelength.emit(converted_value)

    def _init_buffers(self) -> None:
        """ Initialize buffers and the current buffer position marker. """
        n = len(self._active_switch_channels)
        self._data_buffer = np.zeros(n * self._channel_buffer_size, dtype=self.constraints.data_type)
        self._timestamp_buffer = np.zeros(self._channel_buffer_size, dtype=np.float64)
        self._current_buffer_position = 0
        self._buffer_overflow = False

    def _remove_samples_from_buffer(self, samples_per_channel: int) -> None:
        """
        Remove samples that have been read from buffer to make space for new samples.
        :param samples_per_channel: number of samples per channel to clear off the buffer
        :return: None
        """
        total_samples = len(self.active_channels) * samples_per_channel
        self._data_buffer = np.roll(self._data_buffer, -total_samples)
        self._timestamp_buffer = np.roll(self._timestamp_buffer, -samples_per_channel)
        self._current_buffer_position -= total_samples

    def _validate_buffers(self,
                          data_buffer: np.ndarray,
                          timestamp_buffer: np.ndarray) -> Tuple[int, Union[int, Any]]:
        """ Validate arguments for read_[available]_data_into_buffer methods. """
        if not isinstance(data_buffer, np.ndarray) or data_buffer.dtype != self.constraints.data_type:
            raise TypeError(f'data_buffer must be numpy.ndarray with dtype {self.constraints.data_type}.')

        if not isinstance(timestamp_buffer, np.ndarray) or timestamp_buffer.dtype != np.float64:
            raise TypeError(f'timestamp_buffer must be provided for the wavemeter and '
                            f'it must be a numpy.ndarray with dtype np.float64.')

        number_of_channels = len(self.active_channels)
        samples_per_channel = data_buffer.size // number_of_channels

        if timestamp_buffer.size != samples_per_channel:
            raise ValueError(f'timestamp_buffer must be exactly of length data_buffer // <channel_count>')

        return samples_per_channel<|MERGE_RESOLUTION|>--- conflicted
+++ resolved
@@ -191,11 +191,7 @@
         into.
         The 1D data_buffer can be unraveled into channel and sample indexing with:
 
-<<<<<<< HEAD
-            data_buffer.reshape([<number_of_samples>, <channel_count>])
-=======
             data_buffer.reshape([<samples_per_channel>, <channel_count>])
->>>>>>> b2a53eba
 
         The data_buffer array must have the same data type as self.constraints.data_type.
 
@@ -255,38 +251,19 @@
         return samples_per_channel
 
     def read_data(self,
-<<<<<<< HEAD
-                  number_of_samples: Optional[int] = None
-=======
                   samples_per_channel: Optional[int] = None
->>>>>>> b2a53eba
                   ) -> Tuple[np.ndarray, Union[np.ndarray, None]]:
         """ Read data from the stream buffer into a 1D numpy array and return it.
         All samples for each channel are stored in consecutive blocks one after the other.
         The returned data_buffer can be unraveled into channel samples with:
 
-<<<<<<< HEAD
-            data_buffer.reshape([<channel_count>, number_of_samples])
-=======
             data_buffer.reshape([<channel_count>, samples_per_channel])
->>>>>>> b2a53eba
 
         The numpy array data type is the one defined in self.constraints.data_type.
 
         In case of SampleTiming.TIMESTAMP a 1D numpy.float64 timestamp_buffer array will be
         returned as well with timestamps corresponding to the data_buffer array.
 
-<<<<<<< HEAD
-        If number_of_samples is omitted all currently available samples are read from buffer.
-        This method will not return until all requested samples have been read or a timeout occurs.
-        """
-        number_of_samples = number_of_samples if number_of_samples is not None else self.available_samples
-        total_samples = len(self.active_channels) * number_of_samples
-
-        data_buffer = np.empty(total_samples, dtype=self.constraints.data_type)
-        timestamp_buffer = np.empty(number_of_samples, dtype=np.float64)
-        self.read_data_into_buffer(data_buffer, number_of_samples, timestamp_buffer)
-=======
         If samples_per_channel is omitted all currently available samples are read from buffer.
         This method will not return until all requested samples have been read or a timeout occurs.
         """
@@ -296,7 +273,6 @@
         data_buffer = np.empty(total_samples, dtype=self.constraints.data_type)
         timestamp_buffer = np.empty(samples_per_channel, dtype=np.float64)
         self.read_data_into_buffer(data_buffer, samples_per_channel, timestamp_buffer)
->>>>>>> b2a53eba
 
         return data_buffer, timestamp_buffer
 
