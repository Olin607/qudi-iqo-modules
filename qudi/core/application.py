--- conflicted
+++ resolved
@@ -31,10 +31,6 @@
 from qudi.core.logger import init_rotating_file_handler, init_record_model_handler
 from qudi.core.logger import get_logger, set_log_level
 from qudi.core.paths import get_main_dir, get_default_log_dir
-<<<<<<< HEAD
-from qudi.util.helpers import import_check, has_pyqtgraph
-=======
->>>>>>> 32fe775b
 from qudi.util.mutex import Mutex
 from qudi.core.config import Configuration
 from qudi.core.watchdog import AppWatchdog
@@ -222,9 +218,11 @@
                 raise RuntimeError('Qudi is already running!')
 
             # Disable pyqtgraph "application exit workarounds" because they cause errors on exit
-            if has_pyqtgraph:
+            try:
                 import pyqtgraph
                 pyqtgraph.setConfigOption('exitCleanup', False)
+            except ImportError:
+                pass
 
             # add qudi main directory to PATH
             qudi_path = get_main_dir()
